# TensorFlow external dependencies that can be loaded in WORKSPACE files.

load("//third_party/gpus:cuda_configure.bzl", "cuda_configure")
load("//third_party/gpus:rocm_configure.bzl", "rocm_configure")
load("//third_party/tensorrt:tensorrt_configure.bzl", "tensorrt_configure")
<<<<<<< HEAD
load("//third_party:nccl/nccl_configure.bzl", "nccl_configure")
load("//third_party:rccl/rccl_configure.bzl", "rccl_configure")
=======
load("//third_party/nccl:nccl_configure.bzl", "nccl_configure")
>>>>>>> 218344cb
load("//third_party/mkl:build_defs.bzl", "mkl_repository")
load("//third_party/git:git_configure.bzl", "git_configure")
load("//third_party/py:python_configure.bzl", "python_configure")
load("//third_party/sycl:sycl_configure.bzl", "sycl_configure")
load("//third_party/systemlibs:syslibs_configure.bzl", "syslibs_configure")
load("//third_party/toolchains/remote:configure.bzl", "remote_execution_configure")
load("//third_party/toolchains/clang6:repo.bzl", "clang6_configure")
load("//third_party/toolchains/cpus/arm:arm_compiler_configure.bzl", "arm_compiler_configure")
load("//third_party:repo.bzl", "tf_http_archive")
load("//third_party/clang_toolchain:cc_configure_clang.bzl", "cc_download_clang_toolchain")
load("@io_bazel_rules_closure//closure/private:java_import_external.bzl", "java_import_external")
load("@io_bazel_rules_closure//closure:defs.bzl", "filegroup_external")
load(
    "//tensorflow/tools/def_file_filter:def_file_filter_configure.bzl",
    "def_file_filter_configure",
)
load("//third_party/FP16:workspace.bzl", FP16 = "repo")
load("//third_party/aws:workspace.bzl", aws = "repo")
load("//third_party/flatbuffers:workspace.bzl", flatbuffers = "repo")
load("//third_party/highwayhash:workspace.bzl", highwayhash = "repo")
load("//third_party/hwloc:workspace.bzl", hwloc = "repo")
load("//third_party/icu:workspace.bzl", icu = "repo")
load("//third_party/jpeg:workspace.bzl", jpeg = "repo")
load("//third_party/nasm:workspace.bzl", nasm = "repo")
load("//third_party/kissfft:workspace.bzl", kissfft = "repo")
load("//third_party/keras_applications_archive:workspace.bzl", keras_applications = "repo")
load("//third_party/pasta:workspace.bzl", pasta = "repo")

def initialize_third_party():
    """ Load third party repositories.  See above load() statements. """
    FP16()
    aws()
    flatbuffers()
    highwayhash()
    hwloc()
    icu()
    keras_applications()
    kissfft()
    jpeg()
    nasm()
    pasta()

# Sanitize a dependency so that it works correctly from code that includes
# TensorFlow as a submodule.
def clean_dep(dep):
    return str(Label(dep))

# If TensorFlow is linked as a submodule.
# path_prefix is no longer used.
# tf_repo_name is thought to be under consideration.
def tf_workspace(path_prefix = "", tf_repo_name = ""):
    # Note that we check the minimum bazel version in WORKSPACE.
    clang6_configure(name = "local_config_clang6")
    cc_download_clang_toolchain(name = "local_config_download_clang")
    cuda_configure(name = "local_config_cuda")
    tensorrt_configure(name = "local_config_tensorrt")
    nccl_configure(name = "local_config_nccl")
    rccl_configure(name = "local_config_rccl")
    git_configure(name = "local_config_git")
    sycl_configure(name = "local_config_sycl")
    syslibs_configure(name = "local_config_syslibs")
    rocm_configure(name="local_config_rocm")
    python_configure(name = "local_config_python")
    rocm_configure(name = "local_config_rocm")
    remote_execution_configure(name = "local_config_remote_execution")

    initialize_third_party()

    # For windows bazel build
    # TODO: Remove def file filter when TensorFlow can export symbols properly on Windows.
    def_file_filter_configure(name = "local_config_def_file_filter")

    # Point //external/local_config_arm_compiler to //external/arm_compiler
    arm_compiler_configure(
        name = "local_config_arm_compiler",
        build_file = clean_dep("//third_party/toolchains/cpus/arm:BUILD"),
        remote_config_repo = "../arm_compiler",
    )

    mkl_repository(
        name = "mkl_linux",
        build_file = clean_dep("//third_party/mkl:mkl.BUILD"),
        sha256 = "f4129843d5c2996419f96f10928edd02b2150998861a088dc7cfa1b6a058102a",
        strip_prefix = "mklml_lnx_2019.0.3.20190220",
        urls = [
            "http://mirror.tensorflow.org/github.com/intel/mkl-dnn/releases/download/v0.18/mklml_lnx_2019.0.3.20190220.tgz",
            "https://github.com/intel/mkl-dnn/releases/download/v0.18/mklml_lnx_2019.0.3.20190220.tgz",
        ],
    )
    mkl_repository(
        name = "mkl_windows",
        build_file = clean_dep("//third_party/mkl:mkl.BUILD"),
        sha256 = "eae0c49a7ed738f0ed97b897e952eaa881feddfa665017a8d5d9d79fd38964b4",
        strip_prefix = "mklml_win_2019.0.3.20190220",
        urls = [
            "http://mirror.tensorflow.org/github.com/intel/mkl-dnn/releases/download/v0.18/mklml_win_2019.0.3.20190220.zip",
            "https://github.com/intel/mkl-dnn/releases/download/v0.18/mklml_win_2019.0.3.20190220.zip",
        ],
    )
    mkl_repository(
        name = "mkl_darwin",
        build_file = clean_dep("//third_party/mkl:mkl.BUILD"),
        sha256 = "53fdcd7e31c309bb6af869d82987d9c6414c1b957d63d10a9caa9ad077643d99",
        strip_prefix = "mklml_mac_2019.0.3.20190220",
        urls = [
            "http://mirror.tensorflow.org/github.com/intel/mkl-dnn/releases/download/v0.18/mklml_mac_2019.0.3.20190220.tgz",
            "https://github.com/intel/mkl-dnn/releases/download/v0.18/mklml_mac_2019.0.3.20190220.tgz",
        ],
    )

    if path_prefix:
        print("path_prefix was specified to tf_workspace but is no longer used " +
              "and will be removed in the future.")

    # Important: If you are upgrading MKL-DNN, then update the version numbers
    # in third_party/mkl_dnn/mkldnn.BUILD. In addition, the new version of
    # MKL-DNN might require upgrading MKL ML libraries also. If they need to be
    # upgraded then update the version numbers on all three versions above
    # (Linux, Mac, Windows).
    tf_http_archive(
        name = "mkl_dnn",
        build_file = clean_dep("//third_party/mkl_dnn:mkldnn.BUILD"),
        sha256 = "38a1c02104ee9f630c1ad68164119cd58ad0aaf59e04ccbe7bd5781add7bfbea",
        strip_prefix = "mkl-dnn-0.18",
        urls = [
            "http://mirror.tensorflow.org/github.com/intel/mkl-dnn/archive/v0.18.tar.gz",
            "https://github.com/intel/mkl-dnn/archive/v0.18.tar.gz",
        ],
    )

    tf_http_archive(
        name = "com_google_absl",
        build_file = clean_dep("//third_party:com_google_absl.BUILD"),
        sha256 = "d437920d1434c766d22e85773b899c77c672b8b4865d5dc2cd61a29fdff3cf03",
        strip_prefix = "abseil-cpp-a02f62f456f2c4a7ecf2be3104fe0c6e16fbad9a",
        urls = [
            "http://mirror.tensorflow.org/github.com/abseil/abseil-cpp/archive/a02f62f456f2c4a7ecf2be3104fe0c6e16fbad9a.tar.gz",
            "https://github.com/abseil/abseil-cpp/archive/a02f62f456f2c4a7ecf2be3104fe0c6e16fbad9a.tar.gz",
        ],
    )

    tf_http_archive(
        name = "eigen_archive",
        build_file = clean_dep("//third_party:eigen.BUILD"),
        patch_file = clean_dep("//third_party/eigen3:gpu_packet_math.patch"),
        sha256 = "15bb28619bd0d487d6f75d4f6b4116dec3e299b6c26ee5b467800976c3106e7d",
        strip_prefix = "eigen-eigen-54b70baafc92",
        urls = [
            "http://mirror.tensorflow.org/bitbucket.org/eigen/eigen/get/54b70baafc92.tar.gz",
            "https://bitbucket.org/eigen/eigen/get/54b70baafc92.tar.gz",
        ],
    )

    tf_http_archive(
        name = "arm_compiler",
        build_file = clean_dep("//:arm_compiler.BUILD"),
        sha256 = "4c622a5c7b9feb9615d4723b03a13142a7f3f813f9296861d5401282b9fbea96",
        strip_prefix = "tools-0e906ebc527eab1cdbf7adabff5b474da9562e9f/arm-bcm2708/arm-rpi-4.9.3-linux-gnueabihf",
        urls = [
            "http://mirror.tensorflow.org/github.com/raspberrypi/tools/archive/0e906ebc527eab1cdbf7adabff5b474da9562e9f.tar.gz",
            "https://github.com/raspberrypi/tools/archive/0e906ebc527eab1cdbf7adabff5b474da9562e9f.tar.gz",
        ],
    )

    tf_http_archive(
        name = "libxsmm_archive",
        build_file = clean_dep("//third_party:libxsmm.BUILD"),
        sha256 = "cd8532021352b4a0290d209f7f9bfd7c2411e08286a893af3577a43457287bfa",
        strip_prefix = "libxsmm-1.9",
        urls = [
            "http://mirror.tensorflow.org/github.com/hfp/libxsmm/archive/1.9.tar.gz",
            "https://github.com/hfp/libxsmm/archive/1.9.tar.gz",
        ],
    )

    tf_http_archive(
        name = "com_googlesource_code_re2",
        sha256 = "a31397714a353587413d307337d0b58f8a2e20e2b9d02f2e24e3463fa4eeda81",
        strip_prefix = "re2-2018-10-01",
        system_build_file = clean_dep("//third_party/systemlibs:re2.BUILD"),
        urls = [
            "http://mirror.tensorflow.org/github.com/google/re2/archive/2018-10-01.tar.gz",
            "https://github.com/google/re2/archive/2018-10-01.tar.gz",
        ],
    )

    tf_http_archive(
        name = "com_github_googlecloudplatform_google_cloud_cpp",
        sha256 = "f5600fdf3efd28e3142a60c20574e349511104fc6f658faf7974f6ae2def245a",
        strip_prefix = "google-cloud-cpp-0.8.1",
        system_build_file = clean_dep("//third_party/systemlibs:google_cloud_cpp.BUILD"),
        system_link_files = {
            "//third_party/systemlibs:google_cloud_cpp.google.cloud.bigtable.BUILD": "google/cloud/bigtable/BUILD",
        },
        urls = [
            "http://mirror.tensorflow.org/github.com/googleapis/google-cloud-cpp/archive/v0.8.1.tar.gz",
            "https://github.com/googleapis/google-cloud-cpp/archive/v0.8.1.tar.gz",
        ],
    )

    tf_http_archive(
        name = "com_github_googleapis_googleapis",
        build_file = clean_dep("//third_party:googleapis.BUILD"),
        sha256 = "824870d87a176f26bcef663e92051f532fac756d1a06b404055dc078425f4378",
        strip_prefix = "googleapis-f81082ea1e2f85c43649bee26e0d9871d4b41cdb",
        system_build_file = clean_dep("//third_party/systemlibs:googleapis.BUILD"),
        urls = [
            "http://mirror.tensorflow.org/github.com/googleapis/googleapis/archive/f81082ea1e2f85c43649bee26e0d9871d4b41cdb.zip",
            "https://github.com/googleapis/googleapis/archive/f81082ea1e2f85c43649bee26e0d9871d4b41cdb.zip",
        ],
    )

    tf_http_archive(
        name = "gemmlowp",
        sha256 = "dcf6e2aed522d74ac76b54038c19f0138565f4778a8821ab6679738755ebf6c2",
        strip_prefix = "gemmlowp-dec2b7dd5f6f0043070af4587d2a9dc156f4ebab",
        urls = [
            "http://mirror.tensorflow.org/github.com/google/gemmlowp/archive/dec2b7dd5f6f0043070af4587d2a9dc156f4ebab.zip",
            "https://github.com/google/gemmlowp/archive/dec2b7dd5f6f0043070af4587d2a9dc156f4ebab.zip",
        ],
    )

    tf_http_archive(
        name = "farmhash_archive",
        build_file = clean_dep("//third_party:farmhash.BUILD"),
        sha256 = "6560547c63e4af82b0f202cb710ceabb3f21347a4b996db565a411da5b17aba0",
        strip_prefix = "farmhash-816a4ae622e964763ca0862d9dbd19324a1eaf45",
        urls = [
            "http://mirror.tensorflow.org/github.com/google/farmhash/archive/816a4ae622e964763ca0862d9dbd19324a1eaf45.tar.gz",
            "https://github.com/google/farmhash/archive/816a4ae622e964763ca0862d9dbd19324a1eaf45.tar.gz",
        ],
    )

    tf_http_archive(
        name = "png_archive",
        build_file = clean_dep("//third_party:png.BUILD"),
        patch_file = clean_dep("//third_party:png_fix_rpi.patch"),
        sha256 = "e45ce5f68b1d80e2cb9a2b601605b374bdf51e1798ef1c2c2bd62131dfcf9eef",
        strip_prefix = "libpng-1.6.34",
        system_build_file = clean_dep("//third_party/systemlibs:png.BUILD"),
        urls = [
            "http://mirror.tensorflow.org/github.com/glennrp/libpng/archive/v1.6.34.tar.gz",
            "https://github.com/glennrp/libpng/archive/v1.6.34.tar.gz",
        ],
    )

    tf_http_archive(
        name = "org_sqlite",
        build_file = clean_dep("//third_party:sqlite.BUILD"),
        sha256 = "ad68c1216c3a474cf360c7581a4001e952515b3649342100f2d7ca7c8e313da6",
        strip_prefix = "sqlite-amalgamation-3240000",
        system_build_file = clean_dep("//third_party/systemlibs:sqlite.BUILD"),
        urls = [
            "http://mirror.tensorflow.org/www.sqlite.org/2018/sqlite-amalgamation-3240000.zip",
            "https://www.sqlite.org/2018/sqlite-amalgamation-3240000.zip",
        ],
    )

    tf_http_archive(
        name = "gif_archive",
        build_file = clean_dep("//third_party:gif.BUILD"),
        sha256 = "34a7377ba834397db019e8eb122e551a49c98f49df75ec3fcc92b9a794a4f6d1",
        strip_prefix = "giflib-5.1.4",
        system_build_file = clean_dep("//third_party/systemlibs:gif.BUILD"),
        urls = [
            "http://mirror.tensorflow.org/ufpr.dl.sourceforge.net/project/giflib/giflib-5.1.4.tar.gz",
            "http://pilotfiber.dl.sourceforge.net/project/giflib/giflib-5.1.4.tar.gz",
        ],
    )

    tf_http_archive(
        name = "six_archive",
        build_file = clean_dep("//third_party:six.BUILD"),
        sha256 = "105f8d68616f8248e24bf0e9372ef04d3cc10104f1980f54d57b2ce73a5ad56a",
        strip_prefix = "six-1.10.0",
        system_build_file = clean_dep("//third_party/systemlibs:six.BUILD"),
        urls = [
            "http://mirror.tensorflow.org/pypi.python.org/packages/source/s/six/six-1.10.0.tar.gz",
            "https://pypi.python.org/packages/source/s/six/six-1.10.0.tar.gz",
        ],
    )

    tf_http_archive(
        name = "astor_archive",
        build_file = clean_dep("//third_party:astor.BUILD"),
        sha256 = "95c30d87a6c2cf89aa628b87398466840f0ad8652f88eb173125a6df8533fb8d",
        strip_prefix = "astor-0.7.1",
        system_build_file = clean_dep("//third_party/systemlibs:astor.BUILD"),
        urls = [
            "http://mirror.tensorflow.org/pypi.python.org/packages/99/80/f9482277c919d28bebd85813c0a70117214149a96b08981b72b63240b84c/astor-0.7.1.tar.gz",
            "https://pypi.python.org/packages/99/80/f9482277c919d28bebd85813c0a70117214149a96b08981b72b63240b84c/astor-0.7.1.tar.gz",
        ],
    )

    tf_http_archive(
        name = "gast_archive",
        build_file = clean_dep("//third_party:gast.BUILD"),
        sha256 = "7068908321ecd2774f145193c4b34a11305bd104b4551b09273dfd1d6a374930",
        strip_prefix = "gast-0.2.0",
        system_build_file = clean_dep("//third_party/systemlibs:gast.BUILD"),
        urls = [
            "http://mirror.tensorflow.org/pypi.python.org/packages/5c/78/ff794fcae2ce8aa6323e789d1f8b3b7765f601e7702726f430e814822b96/gast-0.2.0.tar.gz",
            "https://pypi.python.org/packages/5c/78/ff794fcae2ce8aa6323e789d1f8b3b7765f601e7702726f430e814822b96/gast-0.2.0.tar.gz",
        ],
    )

    tf_http_archive(
        name = "termcolor_archive",
        build_file = clean_dep("//third_party:termcolor.BUILD"),
        sha256 = "1d6d69ce66211143803fbc56652b41d73b4a400a2891d7bf7a1cdf4c02de613b",
        strip_prefix = "termcolor-1.1.0",
        system_build_file = clean_dep("//third_party/systemlibs:termcolor.BUILD"),
        urls = [
            "http://mirror.tensorflow.org/pypi.python.org/packages/8a/48/a76be51647d0eb9f10e2a4511bf3ffb8cc1e6b14e9e4fab46173aa79f981/termcolor-1.1.0.tar.gz",
            "https://pypi.python.org/packages/8a/48/a76be51647d0eb9f10e2a4511bf3ffb8cc1e6b14e9e4fab46173aa79f981/termcolor-1.1.0.tar.gz",
        ],
    )

    tf_http_archive(
        name = "absl_py",
        sha256 = "3d0f39e0920379ff1393de04b573bca3484d82a5f8b939e9e83b20b6106c9bbe",
        strip_prefix = "abseil-py-pypi-v0.7.1",
        system_build_file = clean_dep("//third_party/systemlibs:absl_py.BUILD"),
        system_link_files = {
            "//third_party/systemlibs:absl_py.absl.flags.BUILD": "absl/flags/BUILD",
            "//third_party/systemlibs:absl_py.absl.testing.BUILD": "absl/testing/BUILD",
        },
        urls = [
            "http://mirror.tensorflow.org/github.com/abseil/abseil-py/archive/pypi-v0.7.1.tar.gz",
            "https://github.com/abseil/abseil-py/archive/pypi-v0.7.1.tar.gz",
        ],
    )

    tf_http_archive(
        name = "enum34_archive",
        urls = [
            "http://mirror.tensorflow.org/pypi.python.org/packages/bf/3e/31d502c25302814a7c2f1d3959d2a3b3f78e509002ba91aea64993936876/enum34-1.1.6.tar.gz",
            "https://pypi.python.org/packages/bf/3e/31d502c25302814a7c2f1d3959d2a3b3f78e509002ba91aea64993936876/enum34-1.1.6.tar.gz",
        ],
        sha256 = "8ad8c4783bf61ded74527bffb48ed9b54166685e4230386a9ed9b1279e2df5b1",
        build_file = clean_dep("//third_party:enum34.BUILD"),
        strip_prefix = "enum34-1.1.6/enum",
    )

    tf_http_archive(
        name = "org_python_pypi_backports_weakref",
        build_file = clean_dep("//third_party:backports_weakref.BUILD"),
        sha256 = "8813bf712a66b3d8b85dc289e1104ed220f1878cf981e2fe756dfaabe9a82892",
        strip_prefix = "backports.weakref-1.0rc1/src",
        urls = [
            "http://mirror.tensorflow.org/pypi.python.org/packages/bc/cc/3cdb0a02e7e96f6c70bd971bc8a90b8463fda83e264fa9c5c1c98ceabd81/backports.weakref-1.0rc1.tar.gz",
            "https://pypi.python.org/packages/bc/cc/3cdb0a02e7e96f6c70bd971bc8a90b8463fda83e264fa9c5c1c98ceabd81/backports.weakref-1.0rc1.tar.gz",
        ],
    )

    filegroup_external(
        name = "org_python_license",
        licenses = ["notice"],  # Python 2.0
        sha256_urls = {
            "e76cacdf0bdd265ff074ccca03671c33126f597f39d0ed97bc3e5673d9170cf6": [
                "http://mirror.tensorflow.org/docs.python.org/2.7/_sources/license.rst.txt",
                "https://docs.python.org/2.7/_sources/license.rst.txt",
            ],
        },
    )

    # 5902e759108d14ee8e6b0b07653dac2f4e70ac73 is based on 3.7.1 with a fix for BUILD file.
    PROTOBUF_URLS = [
        "http://mirror.tensorflow.org/github.com/protocolbuffers/protobuf/archive/5902e759108d14ee8e6b0b07653dac2f4e70ac73.tar.gz",
        "https://github.com/protocolbuffers/protobuf/archive/5902e759108d14ee8e6b0b07653dac2f4e70ac73.tar.gz",
    ]
    PROTOBUF_SHA256 = "1c020fafc84acd235ec81c6aac22d73f23e85a700871466052ff231d69c1b17a"
    PROTOBUF_STRIP_PREFIX = "protobuf-5902e759108d14ee8e6b0b07653dac2f4e70ac73"

    tf_http_archive(
        name = "protobuf_archive",
        sha256 = PROTOBUF_SHA256,
        strip_prefix = PROTOBUF_STRIP_PREFIX,
        system_build_file = clean_dep("//third_party/systemlibs:protobuf.BUILD"),
        system_link_files = {
            "//third_party/systemlibs:protobuf.bzl": "protobuf.bzl",
        },
        urls = PROTOBUF_URLS,
    )

    # We need to import the protobuf library under the names com_google_protobuf
    # and com_google_protobuf_cc to enable proto_library support in bazel.
    # Unfortunately there is no way to alias http_archives at the moment.
    tf_http_archive(
        name = "com_google_protobuf",
        sha256 = PROTOBUF_SHA256,
        strip_prefix = PROTOBUF_STRIP_PREFIX,
        system_build_file = clean_dep("//third_party/systemlibs:protobuf.BUILD"),
        system_link_files = {
            "//third_party/systemlibs:protobuf.bzl": "protobuf.bzl",
        },
        urls = PROTOBUF_URLS,
    )

    tf_http_archive(
        name = "com_google_protobuf_cc",
        sha256 = PROTOBUF_SHA256,
        strip_prefix = PROTOBUF_STRIP_PREFIX,
        system_build_file = clean_dep("//third_party/systemlibs:protobuf.BUILD"),
        system_link_files = {
            "//third_party/systemlibs:protobuf.bzl": "protobuf.bzl",
        },
        urls = PROTOBUF_URLS,
    )

    tf_http_archive(
        name = "nsync",
        sha256 = "704be7f58afa47b99476bbac7aafd1a9db4357cef519db361716f13538547ffd",
        strip_prefix = "nsync-1.20.2",
        system_build_file = clean_dep("//third_party/systemlibs:nsync.BUILD"),
        urls = [
            "http://mirror.tensorflow.org/github.com/google/nsync/archive/1.20.2.tar.gz",
            "https://github.com/google/nsync/archive/1.20.2.tar.gz",
        ],
    )

    tf_http_archive(
        name = "com_google_googletest",
        sha256 = "ff7a82736e158c077e76188232eac77913a15dac0b22508c390ab3f88e6d6d86",
        strip_prefix = "googletest-b6cd405286ed8635ece71c72f118e659f4ade3fb",
        urls = [
            "http://mirror.tensorflow.org/github.com/google/googletest/archive/b6cd405286ed8635ece71c72f118e659f4ade3fb.zip",
            "https://github.com/google/googletest/archive/b6cd405286ed8635ece71c72f118e659f4ade3fb.zip",
        ],
    )

    tf_http_archive(
        name = "com_github_gflags_gflags",
        sha256 = "ae27cdbcd6a2f935baa78e4f21f675649271634c092b1be01469440495609d0e",
        strip_prefix = "gflags-2.2.1",
        urls = [
            "http://mirror.tensorflow.org/github.com/gflags/gflags/archive/v2.2.1.tar.gz",
            "https://github.com/gflags/gflags/archive/v2.2.1.tar.gz",
        ],
    )

    tf_http_archive(
        name = "pcre",
        build_file = clean_dep("//third_party:pcre.BUILD"),
        sha256 = "69acbc2fbdefb955d42a4c606dfde800c2885711d2979e356c0636efde9ec3b5",
        strip_prefix = "pcre-8.42",
        system_build_file = clean_dep("//third_party/systemlibs:pcre.BUILD"),
        urls = [
            "http://mirror.tensorflow.org/ftp.exim.org/pub/pcre/pcre-8.42.tar.gz",
            "http://ftp.exim.org/pub/pcre/pcre-8.42.tar.gz",
        ],
    )

    tf_http_archive(
        name = "swig",
        build_file = clean_dep("//third_party:swig.BUILD"),
        sha256 = "58a475dbbd4a4d7075e5fe86d4e54c9edde39847cdb96a3053d87cb64a23a453",
        strip_prefix = "swig-3.0.8",
        system_build_file = clean_dep("//third_party/systemlibs:swig.BUILD"),
        urls = [
            "http://mirror.tensorflow.org/ufpr.dl.sourceforge.net/project/swig/swig/swig-3.0.8/swig-3.0.8.tar.gz",
            "http://ufpr.dl.sourceforge.net/project/swig/swig/swig-3.0.8/swig-3.0.8.tar.gz",
            "http://pilotfiber.dl.sourceforge.net/project/swig/swig/swig-3.0.8/swig-3.0.8.tar.gz",
        ],
    )

    tf_http_archive(
        name = "curl",
        build_file = clean_dep("//third_party:curl.BUILD"),
        sha256 = "e9c37986337743f37fd14fe8737f246e97aec94b39d1b71e8a5973f72a9fc4f5",
        strip_prefix = "curl-7.60.0",
        system_build_file = clean_dep("//third_party/systemlibs:curl.BUILD"),
        urls = [
            "http://mirror.tensorflow.org/curl.haxx.se/download/curl-7.60.0.tar.gz",
            "https://curl.haxx.se/download/curl-7.60.0.tar.gz",
        ],
    )

    # WARNING: make sure ncteisen@ and vpai@ are cc-ed on any CL to change the below rule
    tf_http_archive(
        name = "grpc",
        sha256 = "67a6c26db56f345f7cee846e681db2c23f919eba46dd639b09462d1b6203d28c",
        strip_prefix = "grpc-4566c2a29ebec0835643b972eb99f4306c4234a3",
        system_build_file = clean_dep("//third_party/systemlibs:grpc.BUILD"),
        urls = [
            "http://mirror.tensorflow.org/github.com/grpc/grpc/archive/4566c2a29ebec0835643b972eb99f4306c4234a3.tar.gz",
            "https://github.com/grpc/grpc/archive/4566c2a29ebec0835643b972eb99f4306c4234a3.tar.gz",
        ],
    )

    tf_http_archive(
        name = "com_github_nanopb_nanopb",
        sha256 = "8bbbb1e78d4ddb0a1919276924ab10d11b631df48b657d960e0c795a25515735",
        build_file = "@grpc//third_party:nanopb.BUILD",
        strip_prefix = "nanopb-f8ac463766281625ad710900479130c7fcb4d63b",
        urls = [
            "http://mirror.tensorflow.org/github.com/nanopb/nanopb/archive/f8ac463766281625ad710900479130c7fcb4d63b.tar.gz",
            "https://github.com/nanopb/nanopb/archive/f8ac463766281625ad710900479130c7fcb4d63b.tar.gz",
        ],
    )

    tf_http_archive(
        name = "linenoise",
        build_file = clean_dep("//third_party:linenoise.BUILD"),
        sha256 = "7f51f45887a3d31b4ce4fa5965210a5e64637ceac12720cfce7954d6a2e812f7",
        strip_prefix = "linenoise-c894b9e59f02203dbe4e2be657572cf88c4230c3",
        urls = [
            "http://mirror.tensorflow.org/github.com/antirez/linenoise/archive/c894b9e59f02203dbe4e2be657572cf88c4230c3.tar.gz",
            "https://github.com/antirez/linenoise/archive/c894b9e59f02203dbe4e2be657572cf88c4230c3.tar.gz",
        ],
    )

    # TODO(phawkins): currently, this rule uses an unofficial LLVM mirror.
    # Switch to an official source of snapshots if/when possible.
    tf_http_archive(
        name = "llvm",
        build_file = clean_dep("//third_party/llvm:llvm.autogenerated.BUILD"),
        sha256 = "01a8d624f7b93d0f782bb654f501a9d689cb575a9b3890d5f73d9608260f5581",
        strip_prefix = "llvm-9dcce983ad776b43a12173c341ab1f688ff15874",
        urls = [
            "https://mirror.bazel.build/github.com/llvm-mirror/llvm/archive/9dcce983ad776b43a12173c341ab1f688ff15874.tar.gz",
            "https://github.com/llvm-mirror/llvm/archive/9dcce983ad776b43a12173c341ab1f688ff15874.tar.gz",
        ],
    )

    tf_http_archive(
        name = "lmdb",
        build_file = clean_dep("//third_party:lmdb.BUILD"),
        sha256 = "f3927859882eb608868c8c31586bb7eb84562a40a6bf5cc3e13b6b564641ea28",
        strip_prefix = "lmdb-LMDB_0.9.22/libraries/liblmdb",
        system_build_file = clean_dep("//third_party/systemlibs:lmdb.BUILD"),
        urls = [
            "http://mirror.tensorflow.org/github.com/LMDB/lmdb/archive/LMDB_0.9.22.tar.gz",
            "https://github.com/LMDB/lmdb/archive/LMDB_0.9.22.tar.gz",
        ],
    )

    tf_http_archive(
        name = "jsoncpp_git",
        build_file = clean_dep("//third_party:jsoncpp.BUILD"),
        sha256 = "c49deac9e0933bcb7044f08516861a2d560988540b23de2ac1ad443b219afdb6",
        strip_prefix = "jsoncpp-1.8.4",
        system_build_file = clean_dep("//third_party/systemlibs:jsoncpp.BUILD"),
        urls = [
            "http://mirror.tensorflow.org/github.com/open-source-parsers/jsoncpp/archive/1.8.4.tar.gz",
            "https://github.com/open-source-parsers/jsoncpp/archive/1.8.4.tar.gz",
        ],
    )

    tf_http_archive(
        name = "boringssl",
        sha256 = "1188e29000013ed6517168600fc35a010d58c5d321846d6a6dfee74e4c788b45",
        strip_prefix = "boringssl-7f634429a04abc48e2eb041c81c5235816c96514",
        system_build_file = clean_dep("//third_party/systemlibs:boringssl.BUILD"),
        urls = [
            "http://mirror.tensorflow.org/github.com/google/boringssl/archive/7f634429a04abc48e2eb041c81c5235816c96514.tar.gz",
            "https://github.com/google/boringssl/archive/7f634429a04abc48e2eb041c81c5235816c96514.tar.gz",
        ],
    )

    tf_http_archive(
        name = "zlib_archive",
        build_file = clean_dep("//third_party:zlib.BUILD"),
        sha256 = "c3e5e9fdd5004dcb542feda5ee4f0ff0744628baf8ed2dd5d66f8ca1197cb1a1",
        strip_prefix = "zlib-1.2.11",
        system_build_file = clean_dep("//third_party/systemlibs:zlib.BUILD"),
        urls = [
            "http://mirror.tensorflow.org/zlib.net/zlib-1.2.11.tar.gz",
            "https://zlib.net/zlib-1.2.11.tar.gz",
        ],
    )

    tf_http_archive(
        name = "fft2d",
        build_file = clean_dep("//third_party/fft2d:fft2d.BUILD"),
        sha256 = "52bb637c70b971958ec79c9c8752b1df5ff0218a4db4510e60826e0cb79b5296",
        urls = [
            "http://mirror.tensorflow.org/www.kurims.kyoto-u.ac.jp/~ooura/fft.tgz",
            "http://www.kurims.kyoto-u.ac.jp/~ooura/fft.tgz",
        ],
    )

    tf_http_archive(
        name = "snappy",
        build_file = clean_dep("//third_party:snappy.BUILD"),
        sha256 = "3dfa02e873ff51a11ee02b9ca391807f0c8ea0529a4924afa645fbf97163f9d4",
        strip_prefix = "snappy-1.1.7",
        system_build_file = clean_dep("//third_party/systemlibs:snappy.BUILD"),
        urls = [
            "http://mirror.tensorflow.org/github.com/google/snappy/archive/1.1.7.tar.gz",
            "https://github.com/google/snappy/archive/1.1.7.tar.gz",
        ],
    )

    tf_http_archive(
        name = "nccl_archive",
        build_file = clean_dep("//third_party:nccl/archive.BUILD"),
        sha256 = "19132b5127fa8e02d95a09795866923f04064c8f1e0770b2b42ab551408882a4",
        strip_prefix = "nccl-f93fe9bfd94884cec2ba711897222e0df5569a53",
        urls = [
            "http://mirror.tensorflow.org/github.com/nvidia/nccl/archive/f93fe9bfd94884cec2ba711897222e0df5569a53.tar.gz",
            "https://github.com/nvidia/nccl/archive/f93fe9bfd94884cec2ba711897222e0df5569a53.tar.gz",
        ],
    )

    tf_http_archive(
        name = "kafka",
        build_file = clean_dep("//third_party:kafka/BUILD"),
        patch_file = clean_dep("//third_party/kafka:config.patch"),
        sha256 = "cc6ebbcd0a826eec1b8ce1f625ffe71b53ef3290f8192b6cae38412a958f4fd3",
        strip_prefix = "librdkafka-0.11.5",
        urls = [
            "http://mirror.tensorflow.org/github.com/edenhill/librdkafka/archive/v0.11.5.tar.gz",
            "https://github.com/edenhill/librdkafka/archive/v0.11.5.tar.gz",
        ],
    )

    java_import_external(
        name = "junit",
        jar_sha256 = "59721f0805e223d84b90677887d9ff567dc534d7c502ca903c0c2b17f05c116a",
        jar_urls = [
            "http://mirror.tensorflow.org/repo1.maven.org/maven2/junit/junit/4.12/junit-4.12.jar",
            "http://repo1.maven.org/maven2/junit/junit/4.12/junit-4.12.jar",
            "http://maven.ibiblio.org/maven2/junit/junit/4.12/junit-4.12.jar",
        ],
        licenses = ["reciprocal"],  # Common Public License Version 1.0
        testonly_ = True,
        deps = ["@org_hamcrest_core"],
    )

    java_import_external(
        name = "org_hamcrest_core",
        jar_sha256 = "66fdef91e9739348df7a096aa384a5685f4e875584cce89386a7a47251c4d8e9",
        jar_urls = [
            "http://mirror.tensorflow.org/repo1.maven.org/maven2/org/hamcrest/hamcrest-core/1.3/hamcrest-core-1.3.jar",
            "http://repo1.maven.org/maven2/org/hamcrest/hamcrest-core/1.3/hamcrest-core-1.3.jar",
            "http://maven.ibiblio.org/maven2/org/hamcrest/hamcrest-core/1.3/hamcrest-core-1.3.jar",
        ],
        licenses = ["notice"],  # New BSD License
        testonly_ = True,
    )

    java_import_external(
        name = "com_google_testing_compile",
        jar_sha256 = "edc180fdcd9f740240da1a7a45673f46f59c5578d8cd3fbc912161f74b5aebb8",
        jar_urls = [
            "http://mirror.tensorflow.org/repo1.maven.org/maven2/com/google/testing/compile/compile-testing/0.11/compile-testing-0.11.jar",
            "http://repo1.maven.org/maven2/com/google/testing/compile/compile-testing/0.11/compile-testing-0.11.jar",
        ],
        licenses = ["notice"],  # New BSD License
        testonly_ = True,
        deps = ["@com_google_guava", "@com_google_truth"],
    )

    java_import_external(
        name = "com_google_truth",
        jar_sha256 = "032eddc69652b0a1f8d458f999b4a9534965c646b8b5de0eba48ee69407051df",
        jar_urls = [
            "http://mirror.tensorflow.org/repo1.maven.org/maven2/com/google/truth/truth/0.32/truth-0.32.jar",
            "http://repo1.maven.org/maven2/com/google/truth/truth/0.32/truth-0.32.jar",
        ],
        licenses = ["notice"],  # Apache 2.0
        testonly_ = True,
        deps = ["@com_google_guava"],
    )

    java_import_external(
        name = "org_checkerframework_qual",
        jar_sha256 = "a17501717ef7c8dda4dba73ded50c0d7cde440fd721acfeacbf19786ceac1ed6",
        jar_urls = [
            "http://mirror.tensorflow.org/repo1.maven.org/maven2/org/checkerframework/checker-qual/2.4.0/checker-qual-2.4.0.jar",
            "http://repo1.maven.org/maven2/org/checkerframework/checker-qual/2.4.0/checker-qual-2.4.0.jar",
        ],
        licenses = ["notice"],  # Apache 2.0
    )

    java_import_external(
        name = "com_squareup_javapoet",
        jar_sha256 = "5bb5abdfe4366c15c0da3332c57d484e238bd48260d6f9d6acf2b08fdde1efea",
        jar_urls = [
            "http://mirror.tensorflow.org/repo1.maven.org/maven2/com/squareup/javapoet/1.9.0/javapoet-1.9.0.jar",
            "http://repo1.maven.org/maven2/com/squareup/javapoet/1.9.0/javapoet-1.9.0.jar",
        ],
        licenses = ["notice"],  # Apache 2.0
    )

    tf_http_archive(
        name = "com_google_pprof",
        build_file = clean_dep("//third_party:pprof.BUILD"),
        sha256 = "e0928ca4aa10ea1e0551e2d7ce4d1d7ea2d84b2abbdef082b0da84268791d0c4",
        strip_prefix = "pprof-c0fb62ec88c411cc91194465e54db2632845b650",
        urls = [
            "http://mirror.tensorflow.org/github.com/google/pprof/archive/c0fb62ec88c411cc91194465e54db2632845b650.tar.gz",
            "https://github.com/google/pprof/archive/c0fb62ec88c411cc91194465e54db2632845b650.tar.gz",
        ],
    )

    tf_http_archive(
        name = "cub_archive",
        build_file = clean_dep("//third_party:cub.BUILD"),
        sha256 = "6bfa06ab52a650ae7ee6963143a0bbc667d6504822cbd9670369b598f18c58c3",
        strip_prefix = "cub-1.8.0",
        urls = [
            "http://mirror.tensorflow.org/github.com/NVlabs/cub/archive/1.8.0.zip",
            "https://github.com/NVlabs/cub/archive/1.8.0.zip",
        ],
    )
    tf_http_archive(
        name = "rocprim_archive",
        urls = [ 
            "https://mirror.bazel.build/github.com/ROCmSoftwarePlatform/rocPRIM/archive/4a33d328f8352df1654271939da66914f2334424.tar.gz",
            "https://github.com/ROCmSoftwarePlatform/rocPRIM/archive/4a33d328f8352df1654271939da66914f2334424.tar.gz",
        ],      
        sha256 = "3c178461ead70ce6adb60c836a35a52564968af31dfa81f4157ab72b5f14d31f",
        strip_prefix = "rocPRIM-4a33d328f8352df1654271939da66914f2334424",
        build_file = clean_dep("//third_party:rocprim.BUILD"),
    )
    tf_http_archive(
        name = "cython",
        build_file = clean_dep("//third_party:cython.BUILD"),
        delete = ["BUILD.bazel"],
        sha256 = "bccc9aa050ea02595b2440188813b936eaf345e85fb9692790cecfe095cf91aa",
        strip_prefix = "cython-0.28.4",
        system_build_file = clean_dep("//third_party/systemlibs:cython.BUILD"),
        urls = [
            "http://mirror.tensorflow.org/github.com/cython/cython/archive/0.28.4.tar.gz",
            "https://github.com/cython/cython/archive/0.28.4.tar.gz",
        ],
    )

    tf_http_archive(
        name = "arm_neon_2_x86_sse",
        build_file = clean_dep("//third_party:arm_neon_2_x86_sse.BUILD"),
        sha256 = "213733991310b904b11b053ac224fee2d4e0179e46b52fe7f8735b8831e04dcc",
        strip_prefix = "ARM_NEON_2_x86_SSE-1200fe90bb174a6224a525ee60148671a786a71f",
        urls = [
            "http://mirror.tensorflow.org/github.com/intel/ARM_NEON_2_x86_SSE/archive/1200fe90bb174a6224a525ee60148671a786a71f.tar.gz",
            "https://github.com/intel/ARM_NEON_2_x86_SSE/archive/1200fe90bb174a6224a525ee60148671a786a71f.tar.gz",
        ],
    )

    tf_http_archive(
        name = "double_conversion",
        build_file = clean_dep("//third_party:double_conversion.BUILD"),
        sha256 = "2f7fbffac0d98d201ad0586f686034371a6d152ca67508ab611adc2386ad30de",
        strip_prefix = "double-conversion-3992066a95b823efc8ccc1baf82a1cfc73f6e9b8",
        system_build_file = clean_dep("//third_party/systemlibs:double_conversion.BUILD"),
        urls = [
            "http://mirror.tensorflow.org/github.com/google/double-conversion/archive/3992066a95b823efc8ccc1baf82a1cfc73f6e9b8.zip",
            "https://github.com/google/double-conversion/archive/3992066a95b823efc8ccc1baf82a1cfc73f6e9b8.zip",
        ],
    )

    tf_http_archive(
        name = "tflite_mobilenet_float",
        build_file = clean_dep("//third_party:tflite_mobilenet_float.BUILD"),
        sha256 = "2fadeabb9968ec6833bee903900dda6e61b3947200535874ce2fe42a8493abc0",
        urls = [
            "http://download.tensorflow.org/models/mobilenet_v1_2018_08_02/mobilenet_v1_1.0_224.tgz",
            "http://download.tensorflow.org/models/mobilenet_v1_2018_08_02/mobilenet_v1_1.0_224.tgz",
        ],
    )

    tf_http_archive(
        name = "tflite_mobilenet_quant",
        build_file = clean_dep("//third_party:tflite_mobilenet_quant.BUILD"),
        sha256 = "d32432d28673a936b2d6281ab0600c71cf7226dfe4cdcef3012555f691744166",
        urls = [
            "http://download.tensorflow.org/models/mobilenet_v1_2018_08_02/mobilenet_v1_1.0_224_quant.tgz",
            "http://download.tensorflow.org/models/mobilenet_v1_2018_08_02/mobilenet_v1_1.0_224_quant.tgz",
        ],
    )

    tf_http_archive(
        name = "tflite_mobilenet_ssd",
        build_file = str(Label("//third_party:tflite_mobilenet.BUILD")),
        sha256 = "767057f2837a46d97882734b03428e8dd640b93236052b312b2f0e45613c1cf0",
        urls = [
            "http://mirror.tensorflow.org/storage.googleapis.com/download.tensorflow.org/models/tflite/mobilenet_ssd_tflite_v1.zip",
            "https://storage.googleapis.com/download.tensorflow.org/models/tflite/mobilenet_ssd_tflite_v1.zip",
        ],
    )

    tf_http_archive(
        name = "tflite_mobilenet_ssd_quant",
        build_file = str(Label("//third_party:tflite_mobilenet.BUILD")),
        sha256 = "a809cd290b4d6a2e8a9d5dad076e0bd695b8091974e0eed1052b480b2f21b6dc",
        urls = [
            "http://mirror.tensorflow.org/storage.googleapis.com/download.tensorflow.org/models/tflite/coco_ssd_mobilenet_v1_0.75_quant_2018_06_29.zip",
            "https://storage.googleapis.com/download.tensorflow.org/models/tflite/coco_ssd_mobilenet_v1_0.75_quant_2018_06_29.zip",
        ],
    )

    tf_http_archive(
        name = "tflite_mobilenet_ssd_quant_protobuf",
        build_file = str(Label("//third_party:tflite_mobilenet.BUILD")),
        sha256 = "09280972c5777f1aa775ef67cb4ac5d5ed21970acd8535aeca62450ef14f0d79",
        strip_prefix = "ssd_mobilenet_v1_quantized_300x300_coco14_sync_2018_07_18",
        urls = [
            "http://mirror.tensorflow.org/storage.googleapis.com/download.tensorflow.org/models/object_detection/ssd_mobilenet_v1_quantized_300x300_coco14_sync_2018_07_18.tar.gz",
            "http://storage.googleapis.com/download.tensorflow.org/models/object_detection/ssd_mobilenet_v1_quantized_300x300_coco14_sync_2018_07_18.tar.gz",
        ],
    )

    tf_http_archive(
        name = "tflite_conv_actions_frozen",
        build_file = str(Label("//third_party:tflite_mobilenet.BUILD")),
        sha256 = "d947b38cba389b5e2d0bfc3ea6cc49c784e187b41a071387b3742d1acac7691e",
        urls = [
            "http://mirror.tensorflow.org/storage.googleapis.com/download.tensorflow.org/models/tflite/conv_actions_tflite.zip",
            "https://storage.googleapis.com/download.tensorflow.org/models/tflite/conv_actions_tflite.zip",
        ],
    )

    tf_http_archive(
        name = "tflite_smartreply",
        build_file = clean_dep("//third_party:tflite_smartreply.BUILD"),
        sha256 = "8980151b85a87a9c1a3bb1ed4748119e4a85abd3cb5744d83da4d4bd0fbeef7c",
        urls = [
            "http://mirror.tensorflow.org/storage.googleapis.com/download.tensorflow.org/models/tflite/smartreply_1.0_2017_11_01.zip",
            "https://storage.googleapis.com/download.tensorflow.org/models/tflite/smartreply_1.0_2017_11_01.zip",
        ],
    )

    tf_http_archive(
        name = "tflite_ovic_testdata",
        build_file = clean_dep("//third_party:tflite_ovic_testdata.BUILD"),
        sha256 = "21288dccc517acee47fa9648d4d3da28bf0fef5381911ed7b4d2ee36366ffa20",
        strip_prefix = "ovic",
        urls = [
            "http://mirror.tensorflow.org/storage.googleapis.com/download.tensorflow.org/data/ovic_2018_10_23.zip",
            "https://storage.googleapis.com/download.tensorflow.org/data/ovic_2018_10_23.zip",
        ],
    )

    tf_http_archive(
        name = "build_bazel_rules_android",
        sha256 = "cd06d15dd8bb59926e4d65f9003bfc20f9da4b2519985c27e190cddc8b7a7806",
        strip_prefix = "rules_android-0.1.1",
        urls = [
            "http://mirror.tensorflow.org/github.com/bazelbuild/rules_android/archive/v0.1.1.zip",
            "https://github.com/bazelbuild/rules_android/archive/v0.1.1.zip",
        ],
    )

    tf_http_archive(
        name = "tbb",
        build_file = clean_dep("//third_party/ngraph:tbb.BUILD"),
        sha256 = "c3245012296f09f1418b78a8c2f17df5188b3bd0db620f7fd5fabe363320805a",
        strip_prefix = "tbb-2019_U1",
        urls = [
            "http://mirror.tensorflow.org/github.com/01org/tbb/archive/2019_U1.zip",
            "https://github.com/01org/tbb/archive/2019_U1.zip",
        ],
    )

    tf_http_archive(
        name = "ngraph",
        build_file = clean_dep("//third_party/ngraph:ngraph.BUILD"),
        sha256 = "a1780f24a1381fc25e323b4b2d08b6ef5129f42e011305b2a34dcf43a48030d5",
        strip_prefix = "ngraph-0.11.0",
        urls = [
            "http://mirror.tensorflow.org/github.com/NervanaSystems/ngraph/archive/v0.11.0.tar.gz",
            "https://github.com/NervanaSystems/ngraph/archive/v0.11.0.tar.gz",
        ],
    )

    tf_http_archive(
        name = "nlohmann_json_lib",
        build_file = clean_dep("//third_party/ngraph:nlohmann_json.BUILD"),
        sha256 = "c377963a95989270c943d522bfefe7b889ef5ed0e1e15d535fd6f6f16ed70732",
        strip_prefix = "json-3.4.0",
        urls = [
            "http://mirror.tensorflow.org/github.com/nlohmann/json/archive/v3.4.0.tar.gz",
            "https://github.com/nlohmann/json/archive/v3.4.0.tar.gz",
        ],
    )

    tf_http_archive(
        name = "ngraph_tf",
        build_file = clean_dep("//third_party/ngraph:ngraph_tf.BUILD"),
        sha256 = "742a642d2c6622277df4c902b6830d616d0539cc8cd843d6cdb899bb99e66e36",
        strip_prefix = "ngraph-tf-0.9.0",
        urls = [
            "http://mirror.tensorflow.org/github.com/NervanaSystems/ngraph-tf/archive/v0.9.0.zip",
            "https://github.com/NervanaSystems/ngraph-tf/archive/v0.9.0.zip",
        ],
    )

<<<<<<< HEAD
=======
    tf_http_archive(
        name = "pybind11",
        urls = [
            "https://mirror.bazel.build/github.com/pybind/pybind11/archive/v2.2.4.tar.gz",
            "https://github.com/pybind/pybind11/archive/v2.2.4.tar.gz",
        ],
        sha256 = "b69e83658513215b8d1443544d0549b7d231b9f201f6fc787a2b2218b408181e",
        strip_prefix = "pybind11-2.2.4",
        build_file = clean_dep("//third_party:pybind11.BUILD"),
    )

    tf_http_archive(
        name = "wrapt",
        build_file = clean_dep("//third_party:wrapt.BUILD"),
        sha256 = "8a6fb40e8f8b6a66b4ba81a4044c68e6a7b1782f21cfabc06fb765332b4c3e51",
        strip_prefix = "wrapt-1.11.1/src/wrapt",
        urls = [
            "http://mirror.tensorflow.org/github.com/GrahamDumpleton/wrapt/archive/1.11.1.tar.gz",
            "https://github.com/GrahamDumpleton/wrapt/archive/1.11.1.tar.gz",
        ],
    )

>>>>>>> 218344cb
    ##############################################################################
    # BIND DEFINITIONS
    #
    # Please do not add bind() definitions unless we have no other choice.
    # If that ends up being the case, please leave a comment explaining
    # why we can't depend on the canonical build target.

    # gRPC wants a cares dependency but its contents is not actually
    # important since we have set GRPC_ARES=0 in .bazelrc
    native.bind(
        name = "cares",
        actual = "@com_github_nanopb_nanopb//:nanopb",
    )

    # Needed by Protobuf
    native.bind(
        name = "grpc_cpp_plugin",
        actual = "@grpc//:grpc_cpp_plugin",
    )
    native.bind(
        name = "grpc_python_plugin",
        actual = "@grpc//:grpc_python_plugin",
    )

    native.bind(
        name = "grpc_lib",
        actual = "@grpc//:grpc++",
    )

    native.bind(
        name = "grpc_lib_unsecure",
        actual = "@grpc//:grpc++_unsecure",
    )

    # Needed by gRPC
    native.bind(
        name = "libssl",
        actual = "@boringssl//:ssl",
    )

    # Needed by gRPC
    native.bind(
        name = "nanopb",
        actual = "@com_github_nanopb_nanopb//:nanopb",
    )

    # Needed by gRPC
    native.bind(
        name = "protobuf",
        actual = "@protobuf_archive//:protobuf",
    )

    # gRPC expects //external:protobuf_clib and //external:protobuf_compiler
    # to point to Protobuf's compiler library.
    native.bind(
        name = "protobuf_clib",
        actual = "@protobuf_archive//:protoc_lib",
    )

    # Needed by gRPC
    native.bind(
        name = "protobuf_headers",
        actual = "@protobuf_archive//:protobuf_headers",
    )

    # Needed by Protobuf
    native.bind(
        name = "python_headers",
        actual = clean_dep("//third_party/python_runtime:headers"),
    )

    # Needed by Protobuf
    native.bind(
        name = "six",
        actual = "@six_archive//:six",
    )

    # Needed by gRPC
    native.bind(
        name = "zlib",
        actual = "@zlib_archive//:zlib",
    )<|MERGE_RESOLUTION|>--- conflicted
+++ resolved
@@ -3,12 +3,8 @@
 load("//third_party/gpus:cuda_configure.bzl", "cuda_configure")
 load("//third_party/gpus:rocm_configure.bzl", "rocm_configure")
 load("//third_party/tensorrt:tensorrt_configure.bzl", "tensorrt_configure")
-<<<<<<< HEAD
-load("//third_party:nccl/nccl_configure.bzl", "nccl_configure")
-load("//third_party:rccl/rccl_configure.bzl", "rccl_configure")
-=======
 load("//third_party/nccl:nccl_configure.bzl", "nccl_configure")
->>>>>>> 218344cb
+load("//third_party/rccl:rccl_configure.bzl", "rccl_configure")
 load("//third_party/mkl:build_defs.bzl", "mkl_repository")
 load("//third_party/git:git_configure.bzl", "git_configure")
 load("//third_party/py:python_configure.bzl", "python_configure")
@@ -898,8 +894,6 @@
         ],
     )
 
-<<<<<<< HEAD
-=======
     tf_http_archive(
         name = "pybind11",
         urls = [
@@ -922,7 +916,6 @@
         ],
     )
 
->>>>>>> 218344cb
     ##############################################################################
     # BIND DEFINITIONS
     #
