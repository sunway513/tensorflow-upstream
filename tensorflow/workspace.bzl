# TensorFlow external dependencies that can be loaded in WORKSPACE files.

load("//third_party/gpus:cuda_configure.bzl", "cuda_configure")
load("//third_party/gpus:rocm_configure.bzl", "rocm_configure")
load("//third_party/tensorrt:tensorrt_configure.bzl", "tensorrt_configure")
load("//third_party:nccl/nccl_configure.bzl", "nccl_configure")
load("//third_party/mkl:build_defs.bzl", "mkl_repository")
load("//third_party/git:git_configure.bzl", "git_configure")
load("//third_party/py:python_configure.bzl", "python_configure")

load("//third_party/sycl:sycl_configure.bzl", "sycl_configure")
load("//third_party/toolchains/clang6:repo.bzl", "clang6_configure")
load("//third_party/toolchains/cpus/arm:arm_compiler_configure.bzl", "arm_compiler_configure")
load("//third_party:repo.bzl", "tf_http_archive")
load("//third_party/clang_toolchain:cc_configure_clang.bzl", "cc_download_clang_toolchain")
load("@io_bazel_rules_closure//closure/private:java_import_external.bzl", "java_import_external")
load("@io_bazel_rules_closure//closure:defs.bzl", "filegroup_external")
load("//tensorflow/tools/def_file_filter:def_file_filter_configure.bzl",
     "def_file_filter_configure")


# Sanitize a dependency so that it works correctly from code that includes
# TensorFlow as a submodule.
def clean_dep(dep):
  return str(Label(dep))

# If TensorFlow is linked as a submodule.
# path_prefix is no longer used.
# tf_repo_name is thought to be under consideration.
def tf_workspace(path_prefix="", tf_repo_name=""):
  # Note that we check the minimum bazel version in WORKSPACE.
  clang6_configure(name="local_config_clang6")
  cc_download_clang_toolchain(name="local_config_download_clang")
  cuda_configure(name="local_config_cuda")
  tensorrt_configure(name="local_config_tensorrt")
  nccl_configure(name="local_config_nccl")
  git_configure(name="local_config_git")
  sycl_configure(name="local_config_sycl")
  rocm_configure(name="local_config_rocm")
  python_configure(name="local_config_python")

  # For windows bazel build
  # TODO: Remove def file filter when TensorFlow can export symbols properly on Windows.
  def_file_filter_configure(name = "local_config_def_file_filter")

  # Point //external/local_config_arm_compiler to //external/arm_compiler
  arm_compiler_configure(
      name="local_config_arm_compiler",
      remote_config_repo="../arm_compiler",
      build_file = clean_dep("//third_party/toolchains/cpus/arm:BUILD"))

  mkl_repository(
      name = "mkl_linux",
      urls = [
          "https://mirror.bazel.build/github.com/intel/mkl-dnn/releases/download/v0.14/mklml_lnx_2018.0.3.20180406.tgz",
          "https://github.com/intel/mkl-dnn/releases/download/v0.14/mklml_lnx_2018.0.3.20180406.tgz"
      ],
      sha256 = "d2305244fdc9b87db7426ed4496e87a4b3977ad3374d73b8000e8b7a5b7aa725",
      strip_prefix = "mklml_lnx_2018.0.3.20180406",
      build_file = clean_dep("//third_party/mkl:mkl.BUILD")
  )
  mkl_repository(
      name = "mkl_windows",
      urls = [
          "https://mirror.bazel.build/github.com/intel/mkl-dnn/releases/download/v0.14/mklml_win_2018.0.3.20180406.zip",
          "https://github.com/intel/mkl-dnn/releases/download/v0.14/mklml_win_2018.0.3.20180406.zip"
      ],
      sha256 = "a584a5bf1c8d2ad70b90d12b52652030e9a338217719064fdb84b7ad0d693694",
      strip_prefix = "mklml_win_2018.0.3.20180406",
      build_file = clean_dep("//third_party/mkl:mkl.BUILD")
  )
  mkl_repository(
      name = "mkl_darwin",
      urls = [
          "https://mirror.bazel.build/github.com/intel/mkl-dnn/releases/download/v0.14/mklml_mac_2018.0.3.20180406.tgz",
          "https://github.com/intel/mkl-dnn/releases/download/v0.14/mklml_mac_2018.0.3.20180406.tgz"
      ],
      sha256 = "094e3dfd61c816136dc8d12a45cc611ce26c5f4828176a3644cd0b0efa15a25b",
      strip_prefix = "mklml_mac_2018.0.3.20180406",
      build_file = clean_dep("//third_party/mkl:mkl.BUILD")
  )

  if path_prefix:
    print("path_prefix was specified to tf_workspace but is no longer used " +
          "and will be removed in the future.")

  tf_http_archive(
      name = "mkl_dnn",
      urls = [
          "https://mirror.bazel.build/github.com/intel/mkl-dnn/archive/v0.14.tar.gz",
          "https://github.com/intel/mkl-dnn/archive/v0.14.tar.gz",
      ],
      sha256 = "efebc53882856afec86457a2da644693f5d59c68772d41d640d6b60a8efc4eb0",
      strip_prefix = "mkl-dnn-0.14",
      build_file = clean_dep("//third_party/mkl_dnn:mkldnn.BUILD"),
  )

  tf_http_archive(
      name = "com_google_absl",
      urls = [
          "https://mirror.bazel.build/github.com/abseil/abseil-cpp/archive/9613678332c976568272c8f4a78631a29159271d.tar.gz",
          "https://github.com/abseil/abseil-cpp/archive/9613678332c976568272c8f4a78631a29159271d.tar.gz",
      ],
     sha256 = "1273a1434ced93bc3e703a48c5dced058c95e995c8c009e9bdcb24a69e2180e9",
     strip_prefix = "abseil-cpp-9613678332c976568272c8f4a78631a29159271d",
     build_file = clean_dep("//third_party:com_google_absl.BUILD"),
  )

  tf_http_archive(
      name = "eigen_archive",
      urls = [
<<<<<<< HEAD
      	"https://mirror.bazel.build/github.com/ROCmSoftwarePlatform/eigen-upstream/archive/891d9e0785495edba17147ea8a6d6f50e9960ea8.zip",
	"https://github.com/ROCmSoftwarePlatform/eigen-upstream/archive/891d9e0785495edba17147ea8a6d6f50e9960ea8.zip",	
      ],
      sha256 = "fa077f7c81f49aab7b7a462456f45985ece801a50c83dafea64c1a1ea3c8a900",
      strip_prefix = "eigen-upstream-891d9e0785495edba17147ea8a6d6f50e9960ea8",
=======
          "https://mirror.bazel.build/bitbucket.org/eigen/eigen/get/267806ed9b4f.tar.gz",
          "https://bitbucket.org/eigen/eigen/get/267806ed9b4f.tar.gz",
      ],
      sha256 = "ade57357093463cab9e4e51cd5749c81483a75451b1471a3ebc73f9c1d14043b",
      strip_prefix = "eigen-eigen-267806ed9b4f",
>>>>>>> ca340519
      build_file = clean_dep("//third_party:eigen.BUILD"),
  )

  tf_http_archive(
      name = "arm_compiler",
      sha256 = "970285762565c7890c6c087d262b0a18286e7d0384f13a37786d8521773bc969",
      strip_prefix = "tools-0e906ebc527eab1cdbf7adabff5b474da9562e9f/arm-bcm2708/arm-rpi-4.9.3-linux-gnueabihf",
      urls = [
          "https://mirror.bazel.build/github.com/raspberrypi/tools/archive/0e906ebc527eab1cdbf7adabff5b474da9562e9f.tar.gz",
          # Please uncomment me, when the next upgrade happens. Then
          # remove the whitelist entry in third_party/repo.bzl.
          # "https://github.com/raspberrypi/tools/archive/0e906ebc527eab1cdbf7adabff5b474da9562e9f.tar.gz",
      ],
      build_file = clean_dep("//:arm_compiler.BUILD"),
  )

  tf_http_archive(
      name = "libxsmm_archive",
      urls = [
          "https://mirror.bazel.build/github.com/hfp/libxsmm/archive/1.8.1.tar.gz",
          "https://github.com/hfp/libxsmm/archive/1.8.1.tar.gz",
      ],
      sha256 = "2ade869c3f42f23b5263c7d594aa3c7e5e61ac6a3afcaf5d6e42899d2a7986ce",
      strip_prefix = "libxsmm-1.8.1",
      build_file = clean_dep("//third_party:libxsmm.BUILD"),
  )

  tf_http_archive(
      name = "ortools_archive",
      urls = [
          "https://mirror.bazel.build/github.com/google/or-tools/archive/253f7955c6a1fd805408fba2e42ac6d45b312d15.tar.gz",
          # Please uncomment me, when the next upgrade happens. Then
          # remove the whitelist entry in third_party/repo.bzl.
          # "https://github.com/google/or-tools/archive/253f7955c6a1fd805408fba2e42ac6d45b312d15.tar.gz",
      ],
      sha256 = "932075525642b04ac6f1b50589f1df5cd72ec2f448b721fd32234cf183f0e755",
      strip_prefix = "or-tools-253f7955c6a1fd805408fba2e42ac6d45b312d15/src",
      build_file = clean_dep("//third_party:ortools.BUILD"),
  )

  tf_http_archive(
      name = "com_googlesource_code_re2",
      urls = [
          "https://mirror.bazel.build/github.com/google/re2/archive/26cd968b735e227361c9703683266f01e5df7857.tar.gz",
          "https://github.com/google/re2/archive/26cd968b735e227361c9703683266f01e5df7857.tar.gz",

      ],
      sha256 = "e57eeb837ac40b5be37b2c6197438766e73343ffb32368efea793dfd8b28653b",
      strip_prefix = "re2-26cd968b735e227361c9703683266f01e5df7857",
  )

  tf_http_archive(
      name = "gemmlowp",
      urls = [
          "https://mirror.bazel.build/github.com/google/gemmlowp/archive/38ebac7b059e84692f53e5938f97a9943c120d98.zip",
          "https://github.com/google/gemmlowp/archive/38ebac7b059e84692f53e5938f97a9943c120d98.zip",
      ],
      sha256 = "b87faa7294dfcc5d678f22a59d2c01ca94ea1e2a3b488c38a95a67889ed0a658",
      strip_prefix = "gemmlowp-38ebac7b059e84692f53e5938f97a9943c120d98",
  )

  tf_http_archive(
      name = "farmhash_archive",
      urls = [
          "https://mirror.bazel.build/github.com/google/farmhash/archive/816a4ae622e964763ca0862d9dbd19324a1eaf45.tar.gz",
          "https://github.com/google/farmhash/archive/816a4ae622e964763ca0862d9dbd19324a1eaf45.tar.gz",
      ],
      sha256 = "6560547c63e4af82b0f202cb710ceabb3f21347a4b996db565a411da5b17aba0",
      strip_prefix = "farmhash-816a4ae622e964763ca0862d9dbd19324a1eaf45",
      build_file = clean_dep("//third_party:farmhash.BUILD"),
  )

  tf_http_archive(
      name = "highwayhash",
      urls = [
          "http://mirror.bazel.build/github.com/google/highwayhash/archive/fd3d9af80465e4383162e4a7c5e2f406e82dd968.tar.gz",
          "https://github.com/google/highwayhash/archive/fd3d9af80465e4383162e4a7c5e2f406e82dd968.tar.gz",
      ],
      sha256 = "9c3e0e87d581feeb0c18d814d98f170ff23e62967a2bd6855847f0b2fe598a37",
      strip_prefix = "highwayhash-fd3d9af80465e4383162e4a7c5e2f406e82dd968",
      build_file = clean_dep("//third_party:highwayhash.BUILD"),
  )

  tf_http_archive(
      name = "nasm",
      urls = [
          "https://mirror.bazel.build/www.nasm.us/pub/nasm/releasebuilds/2.12.02/nasm-2.12.02.tar.bz2",
          "http://pkgs.fedoraproject.org/repo/pkgs/nasm/nasm-2.12.02.tar.bz2/d15843c3fb7db39af80571ee27ec6fad/nasm-2.12.02.tar.bz2",
      ],
      sha256 = "00b0891c678c065446ca59bcee64719d0096d54d6886e6e472aeee2e170ae324",
      strip_prefix = "nasm-2.12.02",
      build_file = clean_dep("//third_party:nasm.BUILD"),
  )

  tf_http_archive(
      name = "jpeg",
      urls = [
          "https://mirror.bazel.build/github.com/libjpeg-turbo/libjpeg-turbo/archive/1.5.3.tar.gz",
          "https://github.com/libjpeg-turbo/libjpeg-turbo/archive/1.5.3.tar.gz",
      ],
      sha256 = "1a17020f859cb12711175a67eab5c71fc1904e04b587046218e36106e07eabde",
      strip_prefix = "libjpeg-turbo-1.5.3",
      build_file = clean_dep("//third_party/jpeg:jpeg.BUILD"),
  )

  tf_http_archive(
      name = "png_archive",
      urls = [
          "https://mirror.bazel.build/github.com/glennrp/libpng/archive/v1.6.34.tar.gz",
          "https://github.com/glennrp/libpng/archive/v1.6.34.tar.gz",
      ],
      sha256 = "e45ce5f68b1d80e2cb9a2b601605b374bdf51e1798ef1c2c2bd62131dfcf9eef",
      strip_prefix = "libpng-1.6.34",
      build_file = clean_dep("//third_party:png.BUILD"),
      patch_file = clean_dep("//third_party:png_fix_rpi.patch"),
  )

  tf_http_archive(
      name = "org_sqlite",
      urls = [
          "https://mirror.bazel.build/www.sqlite.org/2018/sqlite-amalgamation-3230100.zip",
          "https://www.sqlite.org/2018/sqlite-amalgamation-3230100.zip",
      ],
      sha256 = "4239a1f69e5721d07d9a374eb84d594225229e54be4ee628da2995f4315d8dfc",
      strip_prefix = "sqlite-amalgamation-3230100",
      build_file = clean_dep("//third_party:sqlite.BUILD"),
  )

  tf_http_archive(
      name = "gif_archive",
      urls = [
          "https://mirror.bazel.build/ufpr.dl.sourceforge.net/project/giflib/giflib-5.1.4.tar.gz",
          "http://pilotfiber.dl.sourceforge.net/project/giflib/giflib-5.1.4.tar.gz",
      ],
      sha256 = "34a7377ba834397db019e8eb122e551a49c98f49df75ec3fcc92b9a794a4f6d1",
      strip_prefix = "giflib-5.1.4",
      build_file = clean_dep("//third_party:gif.BUILD"),
  )

  tf_http_archive(
      name = "six_archive",
      urls = [
          "https://mirror.bazel.build/pypi.python.org/packages/source/s/six/six-1.10.0.tar.gz",
          "https://pypi.python.org/packages/source/s/six/six-1.10.0.tar.gz",
      ],
      sha256 = "105f8d68616f8248e24bf0e9372ef04d3cc10104f1980f54d57b2ce73a5ad56a",
      strip_prefix = "six-1.10.0",
      build_file = clean_dep("//third_party:six.BUILD"),
  )

  tf_http_archive(
      name = "astor_archive",
      urls = [
          "https://mirror.bazel.build/pypi.python.org/packages/d8/be/c4276b3199ec3feee2a88bc64810fbea8f26d961e0a4cd9c68387a9f35de/astor-0.6.2.tar.gz",
          "https://pypi.python.org/packages/d8/be/c4276b3199ec3feee2a88bc64810fbea8f26d961e0a4cd9c68387a9f35de/astor-0.6.2.tar.gz",
      ],
      sha256 = "ff6d2e2962d834acb125cc4dcc80c54a8c17c253f4cc9d9c43b5102a560bb75d",
      strip_prefix = "astor-0.6.2",
      build_file = clean_dep("//third_party:astor.BUILD"),
  )

  tf_http_archive(
      name = "gast_archive",
      urls = [
          "https://mirror.bazel.build/pypi.python.org/packages/5c/78/ff794fcae2ce8aa6323e789d1f8b3b7765f601e7702726f430e814822b96/gast-0.2.0.tar.gz",
          "https://pypi.python.org/packages/5c/78/ff794fcae2ce8aa6323e789d1f8b3b7765f601e7702726f430e814822b96/gast-0.2.0.tar.gz",
      ],
      sha256 = "7068908321ecd2774f145193c4b34a11305bd104b4551b09273dfd1d6a374930",
      strip_prefix = "gast-0.2.0",
      build_file = clean_dep("//third_party:gast.BUILD"),
  )

  tf_http_archive(
      name = "termcolor_archive",
      urls = [
          "https://mirror.bazel.build/pypi.python.org/packages/8a/48/a76be51647d0eb9f10e2a4511bf3ffb8cc1e6b14e9e4fab46173aa79f981/termcolor-1.1.0.tar.gz",
          "https://pypi.python.org/packages/8a/48/a76be51647d0eb9f10e2a4511bf3ffb8cc1e6b14e9e4fab46173aa79f981/termcolor-1.1.0.tar.gz",
      ],
      sha256 = "1d6d69ce66211143803fbc56652b41d73b4a400a2891d7bf7a1cdf4c02de613b",
      strip_prefix = "termcolor-1.1.0",
      build_file = clean_dep("//third_party:termcolor.BUILD"),
  )

  tf_http_archive(
      name = "absl_py",
      urls = [
          "https://mirror.bazel.build/github.com/abseil/abseil-py/archive/ea8c4d2ddbf3fba610c4d613260561699b776db8.tar.gz",
          "https://github.com/abseil/abseil-py/archive/ea8c4d2ddbf3fba610c4d613260561699b776db8.tar.gz",
      ],
      sha256 = "c30b48e0d2580ef1412e55c5c0e1dab8db2ee4ab56e2075eccff29c90c7c7059",
      strip_prefix = "abseil-py-ea8c4d2ddbf3fba610c4d613260561699b776db8",
  )

  tf_http_archive(
      name = "org_python_pypi_backports_weakref",
      urls = [
          "https://mirror.bazel.build/pypi.python.org/packages/bc/cc/3cdb0a02e7e96f6c70bd971bc8a90b8463fda83e264fa9c5c1c98ceabd81/backports.weakref-1.0rc1.tar.gz",
          "https://pypi.python.org/packages/bc/cc/3cdb0a02e7e96f6c70bd971bc8a90b8463fda83e264fa9c5c1c98ceabd81/backports.weakref-1.0rc1.tar.gz",
      ],
      sha256 = "8813bf712a66b3d8b85dc289e1104ed220f1878cf981e2fe756dfaabe9a82892",
      strip_prefix = "backports.weakref-1.0rc1/src",
      build_file = clean_dep("//third_party:backports_weakref.BUILD"),
  )

  filegroup_external(
      name = "org_python_license",
      licenses = ["notice"],  # Python 2.0
      sha256_urls = {
          "b5556e921715ddb9242c076cae3963f483aa47266c5e37ea4c187f77cc79501c": [
              "https://mirror.bazel.build/docs.python.org/2.7/_sources/license.txt",
              "https://docs.python.org/2.7/_sources/license.txt",
          ],
      },
  )

  tf_http_archive(
      name = "protobuf_archive",
      urls = [
          "https://mirror.bazel.build/github.com/google/protobuf/archive/396336eb961b75f03b25824fe86cf6490fb75e3a.tar.gz",
          "https://github.com/google/protobuf/archive/396336eb961b75f03b25824fe86cf6490fb75e3a.tar.gz",
      ],
      sha256 = "846d907acf472ae233ec0882ef3a2d24edbbe834b80c305e867ac65a1f2c59e3",
      strip_prefix = "protobuf-396336eb961b75f03b25824fe86cf6490fb75e3a",
  )

  # We need to import the protobuf library under the names com_google_protobuf
  # and com_google_protobuf_cc to enable proto_library support in bazel.
  # Unfortunately there is no way to alias http_archives at the moment.
  tf_http_archive(
      name = "com_google_protobuf",
      urls = [
          "https://mirror.bazel.build/github.com/google/protobuf/archive/396336eb961b75f03b25824fe86cf6490fb75e3a.tar.gz",
          "https://github.com/google/protobuf/archive/396336eb961b75f03b25824fe86cf6490fb75e3a.tar.gz",
      ],
      sha256 = "846d907acf472ae233ec0882ef3a2d24edbbe834b80c305e867ac65a1f2c59e3",
      strip_prefix = "protobuf-396336eb961b75f03b25824fe86cf6490fb75e3a",
  )

  tf_http_archive(
      name = "com_google_protobuf_cc",
      urls = [
          "https://mirror.bazel.build/github.com/google/protobuf/archive/396336eb961b75f03b25824fe86cf6490fb75e3a.tar.gz",
          "https://github.com/google/protobuf/archive/396336eb961b75f03b25824fe86cf6490fb75e3a.tar.gz",
      ],
      sha256 = "846d907acf472ae233ec0882ef3a2d24edbbe834b80c305e867ac65a1f2c59e3",
      strip_prefix = "protobuf-396336eb961b75f03b25824fe86cf6490fb75e3a",
  )

  tf_http_archive(
      name = "nsync",
      urls = [
          "https://mirror.bazel.build/github.com/google/nsync/archive/0559ce013feac8db639ee1bf776aca0325d28777.tar.gz",
          "https://github.com/google/nsync/archive/0559ce013feac8db639ee1bf776aca0325d28777.tar.gz",
      ],
      sha256 = "6284454c5cd8b1dae2eeb8cf5eb63004de930b5427ed5f6b1aa793513df6b361",
      strip_prefix = "nsync-0559ce013feac8db639ee1bf776aca0325d28777",
  )

  tf_http_archive(
      name = "com_google_googletest",
      urls = [
          "https://mirror.bazel.build/github.com/google/googletest/archive/9816b96a6ddc0430671693df90192bbee57108b6.zip",
          "https://github.com/google/googletest/archive/9816b96a6ddc0430671693df90192bbee57108b6.zip",
      ],
      sha256 = "9cbca84c4256bed17df2c8f4d00c912c19d247c11c9ba6647cd6dd5b5c996b8d",
      strip_prefix = "googletest-9816b96a6ddc0430671693df90192bbee57108b6",
  )

  tf_http_archive(
      name = "com_github_gflags_gflags",
      urls = [
          "https://mirror.bazel.build/github.com/gflags/gflags/archive/f8a0efe03aa69b3336d8e228b37d4ccb17324b88.tar.gz",
          "https://github.com/gflags/gflags/archive/f8a0efe03aa69b3336d8e228b37d4ccb17324b88.tar.gz",
      ],
      sha256 = "4d222fab8f1ede4709cdff417d15a1336f862d7334a81abf76d09c15ecf9acd1",
      strip_prefix = "gflags-f8a0efe03aa69b3336d8e228b37d4ccb17324b88",
  )

  tf_http_archive(
      name = "pcre",
      sha256 = "ccdf7e788769838f8285b3ee672ed573358202305ee361cfec7a4a4fb005bbc7",
      urls = [
          "https://mirror.bazel.build/ftp.exim.org/pub/pcre/pcre-8.39.tar.gz",
          "http://ftp.exim.org/pub/pcre/pcre-8.39.tar.gz",
      ],
      strip_prefix = "pcre-8.39",
      build_file = clean_dep("//third_party:pcre.BUILD"),
  )

  tf_http_archive(
      name = "swig",
      sha256 = "58a475dbbd4a4d7075e5fe86d4e54c9edde39847cdb96a3053d87cb64a23a453",
      urls = [
          "https://mirror.bazel.build/ufpr.dl.sourceforge.net/project/swig/swig/swig-3.0.8/swig-3.0.8.tar.gz",
          "http://ufpr.dl.sourceforge.net/project/swig/swig/swig-3.0.8/swig-3.0.8.tar.gz",
          "http://pilotfiber.dl.sourceforge.net/project/swig/swig/swig-3.0.8/swig-3.0.8.tar.gz",
      ],
      strip_prefix = "swig-3.0.8",
      build_file = clean_dep("//third_party:swig.BUILD"),
  )

  tf_http_archive(
      name = "curl",
      sha256 = "ff3e80c1ca6a068428726cd7dd19037a47cc538ce58ef61c59587191039b2ca6",
      urls = [
          "https://mirror.bazel.build/curl.haxx.se/download/curl-7.49.1.tar.gz",
          "https://curl.haxx.se/download/curl-7.49.1.tar.gz",
      ],
      strip_prefix = "curl-7.49.1",
      build_file = clean_dep("//third_party:curl.BUILD"),
  )

  tf_http_archive(
      name = "grpc",
      urls = [
          "https://mirror.bazel.build/github.com/grpc/grpc/archive/d184fa229d75d336aedea0041bd59cb93e7e267f.tar.gz",
          "https://github.com/grpc/grpc/archive/d184fa229d75d336aedea0041bd59cb93e7e267f.tar.gz",
      ],
      sha256 = "895b31310e718a61f7335759a778c068a6edde1c089883598a0830cbb7075673",
      strip_prefix = "grpc-d184fa229d75d336aedea0041bd59cb93e7e267f",
  )


  tf_http_archive(
      name = "linenoise",
      sha256 = "7f51f45887a3d31b4ce4fa5965210a5e64637ceac12720cfce7954d6a2e812f7",
      urls = [
          "https://mirror.bazel.build/github.com/antirez/linenoise/archive/c894b9e59f02203dbe4e2be657572cf88c4230c3.tar.gz",
          "https://github.com/antirez/linenoise/archive/c894b9e59f02203dbe4e2be657572cf88c4230c3.tar.gz",
      ],
      strip_prefix = "linenoise-c894b9e59f02203dbe4e2be657572cf88c4230c3",
      build_file = clean_dep("//third_party:linenoise.BUILD"),
  )

  # TODO(phawkins): currently, this rule uses an unofficial LLVM mirror.
  # Switch to an official source of snapshots if/when possible.
  tf_http_archive(
      name = "llvm",
      urls = [
          "https://mirror.bazel.build/github.com/llvm-mirror/llvm/archive/582e5dd5553e3089fef97f9ab5a3f063e0160fa9.tar.gz",
          "https://github.com/llvm-mirror/llvm/archive/582e5dd5553e3089fef97f9ab5a3f063e0160fa9.tar.gz",
      ],
      sha256 = "9a0e63469ae5a546e0c84b778955f0febabfc8497d312324546ec7d0db68430e",
      strip_prefix = "llvm-582e5dd5553e3089fef97f9ab5a3f063e0160fa9",
      build_file = clean_dep("//third_party/llvm:llvm.BUILD"),
  )

  tf_http_archive(
      name = "lmdb",
      urls = [
          "https://mirror.bazel.build/github.com/LMDB/lmdb/archive/LMDB_0.9.19.tar.gz",
          "https://github.com/LMDB/lmdb/archive/LMDB_0.9.19.tar.gz",
      ],
      sha256 = "108532fb94c6f227558d45be3f3347b52539f0f58290a7bb31ec06c462d05326",
      strip_prefix = "lmdb-LMDB_0.9.19/libraries/liblmdb",
      build_file = clean_dep("//third_party:lmdb.BUILD"),
  )

  tf_http_archive(
      name = "jsoncpp_git",
      urls = [
          "https://mirror.bazel.build/github.com/open-source-parsers/jsoncpp/archive/11086dd6a7eba04289944367ca82cea71299ed70.tar.gz",
          "https://github.com/open-source-parsers/jsoncpp/archive/11086dd6a7eba04289944367ca82cea71299ed70.tar.gz",
      ],
      sha256 = "07d34db40593d257324ec5fb9debc4dc33f29f8fb44e33a2eeb35503e61d0fe2",
      strip_prefix = "jsoncpp-11086dd6a7eba04289944367ca82cea71299ed70",
      build_file = clean_dep("//third_party:jsoncpp.BUILD"),
  )

  tf_http_archive(
      name = "boringssl",
      urls = [
          "https://mirror.bazel.build/github.com/google/boringssl/archive/a0fb951d2a26a8ee746b52f3ba81ab011a0af778.tar.gz",
          "https://github.com/google/boringssl/archive/a0fb951d2a26a8ee746b52f3ba81ab011a0af778.tar.gz",
      ],
      sha256 = "524ba98a56300149696481b4cb9ddebd0c7b7ac9b9f6edee81da2d2d7e5d2bb3",
      strip_prefix = "boringssl-a0fb951d2a26a8ee746b52f3ba81ab011a0af778",
  )

  tf_http_archive(
      name = "zlib_archive",
      urls = [
          "https://mirror.bazel.build/zlib.net/zlib-1.2.11.tar.gz",
          "https://zlib.net/zlib-1.2.11.tar.gz",
      ],
      sha256 = "c3e5e9fdd5004dcb542feda5ee4f0ff0744628baf8ed2dd5d66f8ca1197cb1a1",
      strip_prefix = "zlib-1.2.11",
      build_file = clean_dep("//third_party:zlib.BUILD"),
  )

  tf_http_archive(
      name = "fft2d",
      urls = [
          "https://mirror.bazel.build/www.kurims.kyoto-u.ac.jp/~ooura/fft.tgz",
          "http://www.kurims.kyoto-u.ac.jp/~ooura/fft.tgz",
      ],
      sha256 = "52bb637c70b971958ec79c9c8752b1df5ff0218a4db4510e60826e0cb79b5296",
      build_file = clean_dep("//third_party/fft2d:fft2d.BUILD"),
  )

  tf_http_archive(
      name = "snappy",
      urls = [
          "https://mirror.bazel.build/github.com/google/snappy/archive/1.1.7.tar.gz",
          "https://github.com/google/snappy/archive/1.1.7.tar.gz",
      ],
      sha256 = "3dfa02e873ff51a11ee02b9ca391807f0c8ea0529a4924afa645fbf97163f9d4",
      strip_prefix = "snappy-1.1.7",
      build_file = clean_dep("//third_party:snappy.BUILD"),
  )

  tf_http_archive(
      name = "nccl_archive",
      urls = [
          "https://mirror.bazel.build/github.com/nvidia/nccl/archive/03d856977ecbaac87e598c0c4bafca96761b9ac7.tar.gz",
          "https://github.com/nvidia/nccl/archive/03d856977ecbaac87e598c0c4bafca96761b9ac7.tar.gz",
      ],
      sha256 = "2ca86fb6179ecbff789cc67c836139c1bbc0324ed8c04643405a30bf26325176",
      strip_prefix = "nccl-03d856977ecbaac87e598c0c4bafca96761b9ac7",
      build_file = clean_dep("//third_party:nccl/nccl_archive.BUILD"),
  )

  tf_http_archive(
      name = "kafka",
      urls = [
          "https://mirror.bazel.build/github.com/edenhill/librdkafka/archive/v0.11.1.tar.gz",
          "https://github.com/edenhill/librdkafka/archive/v0.11.1.tar.gz",
      ],
      sha256 = "dd035d57c8f19b0b612dd6eefe6e5eebad76f506e302cccb7c2066f25a83585e",
      strip_prefix = "librdkafka-0.11.1",
      build_file = clean_dep("//third_party:kafka/BUILD"),
      patch_file = clean_dep("//third_party/kafka:config.patch"),
  )

  tf_http_archive(
      name = "aws",
      urls = [
          "https://mirror.bazel.build/github.com/aws/aws-sdk-cpp/archive/1.3.15.tar.gz",
          "https://github.com/aws/aws-sdk-cpp/archive/1.3.15.tar.gz",
      ],
      sha256 = "b888d8ce5fc10254c3dd6c9020c7764dd53cf39cf011249d0b4deda895de1b7c",
      strip_prefix = "aws-sdk-cpp-1.3.15",
      build_file = clean_dep("//third_party:aws.BUILD"),
  )

  java_import_external(
      name = "junit",
      jar_sha256 = "59721f0805e223d84b90677887d9ff567dc534d7c502ca903c0c2b17f05c116a",
      jar_urls = [
          "https://mirror.bazel.build/repo1.maven.org/maven2/junit/junit/4.12/junit-4.12.jar",
          "http://repo1.maven.org/maven2/junit/junit/4.12/junit-4.12.jar",
          "http://maven.ibiblio.org/maven2/junit/junit/4.12/junit-4.12.jar",
      ],
      licenses = ["reciprocal"],  # Common Public License Version 1.0
      testonly_ = True,
      deps = ["@org_hamcrest_core"],
  )

  java_import_external(
      name = "org_hamcrest_core",
      jar_sha256 = "66fdef91e9739348df7a096aa384a5685f4e875584cce89386a7a47251c4d8e9",
      jar_urls = [
          "https://mirror.bazel.build/repo1.maven.org/maven2/org/hamcrest/hamcrest-core/1.3/hamcrest-core-1.3.jar",
          "http://repo1.maven.org/maven2/org/hamcrest/hamcrest-core/1.3/hamcrest-core-1.3.jar",
          "http://maven.ibiblio.org/maven2/org/hamcrest/hamcrest-core/1.3/hamcrest-core-1.3.jar",
      ],
      licenses = ["notice"],  # New BSD License
      testonly_ = True,
  )

  tf_http_archive(
      name = "jemalloc",
      urls = [
          "https://mirror.bazel.build/github.com/jemalloc/jemalloc/archive/4.4.0.tar.gz",
          "https://github.com/jemalloc/jemalloc/archive/4.4.0.tar.gz",
      ],
      sha256 = "3c8f25c02e806c3ce0ab5fb7da1817f89fc9732709024e2a81b6b82f7cc792a8",
      strip_prefix = "jemalloc-4.4.0",
      build_file = clean_dep("//third_party:jemalloc.BUILD"),
  )

  java_import_external(
      name = "com_google_testing_compile",
      jar_sha256 = "edc180fdcd9f740240da1a7a45673f46f59c5578d8cd3fbc912161f74b5aebb8",
      jar_urls = [
          "http://mirror.bazel.build/repo1.maven.org/maven2/com/google/testing/compile/compile-testing/0.11/compile-testing-0.11.jar",
          "http://repo1.maven.org/maven2/com/google/testing/compile/compile-testing/0.11/compile-testing-0.11.jar",
      ],
      licenses = ["notice"],  # New BSD License
      testonly_ = True,
      deps = ["@com_google_guava", "@com_google_truth"],
  )

  java_import_external(
      name = "com_google_truth",
      jar_sha256 = "032eddc69652b0a1f8d458f999b4a9534965c646b8b5de0eba48ee69407051df",
      jar_urls = [
          "http://mirror.bazel.build/repo1.maven.org/maven2/com/google/truth/truth/0.32/truth-0.32.jar",
          "http://repo1.maven.org/maven2/com/google/truth/truth/0.32/truth-0.32.jar",
      ],
      licenses = ["notice"],  # Apache 2.0
      testonly_ = True,
      deps = ["@com_google_guava"],
  )

  java_import_external(
      name = "org_checkerframework_qual",
      jar_sha256 = "a17501717ef7c8dda4dba73ded50c0d7cde440fd721acfeacbf19786ceac1ed6",
      jar_urls = [
          "http://mirror.bazel.build/repo1.maven.org/maven2/org/checkerframework/checker-qual/2.4.0/checker-qual-2.4.0.jar",
          "http://repo1.maven.org/maven2/org/checkerframework/checker-qual/2.4.0/checker-qual-2.4.0.jar",
      ],
      licenses = ["notice"],  # Apache 2.0
  )

  tf_http_archive(
      name = "com_google_pprof",
      urls = [
          "https://mirror.bazel.build/github.com/google/pprof/archive/c0fb62ec88c411cc91194465e54db2632845b650.tar.gz",
          "https://github.com/google/pprof/archive/c0fb62ec88c411cc91194465e54db2632845b650.tar.gz",
      ],
      sha256 = "e0928ca4aa10ea1e0551e2d7ce4d1d7ea2d84b2abbdef082b0da84268791d0c4",
      strip_prefix = "pprof-c0fb62ec88c411cc91194465e54db2632845b650",
      build_file = clean_dep("//third_party:pprof.BUILD"),
  )

  tf_http_archive(
      name = "cub_archive",
      urls = [
          "https://mirror.bazel.build/github.com/NVlabs/cub/archive/1.8.0.zip",
          "https://github.com/NVlabs/cub/archive/1.8.0.zip",
      ],
      sha256 = "6bfa06ab52a650ae7ee6963143a0bbc667d6504822cbd9670369b598f18c58c3",
      strip_prefix = "cub-1.8.0",
      build_file = clean_dep("//third_party:cub.BUILD"),
  )

  tf_http_archive(
      name = "rocprim_archive",
      urls = [
          "https://mirror.bazel.build/github.com/ROCmSoftwarePlatform/rocPRIM/archive/v1.0.0.zip",
          "https://github.com/ROCmSoftwarePlatform/rocPRIM/archive/v1.0.0.zip",
      ],
      sha256 = "fc1005f56cd7bd6f5f3c48b39c9972dda20d1f9e7ad94dae183fce9120c0d8ce",
      strip_prefix = "rocPRIM-1.0.0",
      build_file = clean_dep("//third_party:rocprim.BUILD"),
  )

  tf_http_archive(
      name = "cython",
      sha256 = "6dcd30b5ceb887b2b965ee7ceb82ea3acb5f0642fe2206c7636b45acea4798e5",
      urls = [
          "https://mirror.bazel.build/github.com/cython/cython/archive/3732784c45cfb040a5b0936951d196f83a12ea17.tar.gz",
          "https://github.com/cython/cython/archive/3732784c45cfb040a5b0936951d196f83a12ea17.tar.gz",
      ],
      strip_prefix = "cython-3732784c45cfb040a5b0936951d196f83a12ea17",
      build_file = clean_dep("//third_party:cython.BUILD"),
      delete = ["BUILD.bazel"],
  )

  tf_http_archive(
      name = "bazel_toolchains",
      urls = [
          "https://mirror.bazel.build/github.com/bazelbuild/bazel-toolchains/archive/44200e0c026d86c53470d107b3697a3e46469c43.tar.gz",
          "https://github.com/bazelbuild/bazel-toolchains/archive/44200e0c026d86c53470d107b3697a3e46469c43.tar.gz",
      ],
      strip_prefix = "bazel-toolchains-44200e0c026d86c53470d107b3697a3e46469c43",
      sha256 = "699b55a6916c687f4b7dc092dbbf5f64672cde0dc965f79717735ec4e5416556",
  )

  tf_http_archive(
      name = "arm_neon_2_x86_sse",
      sha256 = "c8d90aa4357f8079d427e87a6f4c493da1fa4140aee926c05902d7ec1533d9a5",
      strip_prefix = "ARM_NEON_2_x86_SSE-0f77d9d182265259b135dad949230ecbf1a2633d",
      urls = [
          "https://mirror.bazel.build/github.com/intel/ARM_NEON_2_x86_SSE/archive/0f77d9d182265259b135dad949230ecbf1a2633d.tar.gz",
          "https://github.com/intel/ARM_NEON_2_x86_SSE/archive/0f77d9d182265259b135dad949230ecbf1a2633d.tar.gz",
      ],
      build_file = clean_dep("//third_party:arm_neon_2_x86_sse.BUILD"),
  )

  tf_http_archive(
      name = "flatbuffers",
      strip_prefix = "flatbuffers-971a68110e4fc1bace10fcb6deeb189e7e1a34ce",
      sha256 = "874088d2ee0d9f8524191f77209556415f03dd44e156276edf19e5b90ceb5f55",
      urls = [
          "https://mirror.bazel.build/github.com/google/flatbuffers/archive/971a68110e4fc1bace10fcb6deeb189e7e1a34ce.tar.gz",
          "https://github.com/google/flatbuffers/archive/971a68110e4fc1bace10fcb6deeb189e7e1a34ce.tar.gz",
      ],
      build_file = clean_dep("//third_party/flatbuffers:flatbuffers.BUILD"),
  )

  native.new_http_archive(
      name = "double_conversion",
      urls = [
          "https://github.com/google/double-conversion/archive/3992066a95b823efc8ccc1baf82a1cfc73f6e9b8.zip",
      ],
      sha256 = "2f7fbffac0d98d201ad0586f686034371a6d152ca67508ab611adc2386ad30de",
      strip_prefix = "double-conversion-3992066a95b823efc8ccc1baf82a1cfc73f6e9b8",
      build_file = clean_dep("//third_party:double_conversion.BUILD")
  )

  tf_http_archive(
      name = "tflite_mobilenet",
      sha256 = "23f814d1c076bdf03715dfb6cab3713aa4fbdf040fd5448c43196bd2e97a4c1b",
      urls = [
          "https://mirror.bazel.build/storage.googleapis.com/download.tensorflow.org/models/tflite/mobilenet_v1_224_android_quant_2017_11_08.zip",
          "https://storage.googleapis.com/download.tensorflow.org/models/tflite/mobilenet_v1_224_android_quant_2017_11_08.zip",
      ],
      build_file = clean_dep("//third_party:tflite_mobilenet.BUILD"),
  )

  tf_http_archive(
      name = "tflite_mobilenet_ssd",
      sha256 = "767057f2837a46d97882734b03428e8dd640b93236052b312b2f0e45613c1cf0",
      urls = [
          "https://mirror.bazel.build/storage.googleapis.com/download.tensorflow.org/models/tflite/mobilenet_ssd_tflite_v1.zip",
          "https://storage.googleapis.com/download.tensorflow.org/models/tflite/mobilenet_ssd_tflite_v1.zip",
      ],
      build_file = str(Label("//third_party:tflite_mobilenet.BUILD")),
  )

  tf_http_archive(
      name = "tflite_conv_actions_frozen",
      sha256 = "d947b38cba389b5e2d0bfc3ea6cc49c784e187b41a071387b3742d1acac7691e",
      urls = [
          "https://mirror.bazel.build/storage.googleapis.com/download.tensorflow.org/models/tflite/conv_actions_tflite.zip",
          "https://storage.googleapis.com/download.tensorflow.org/models/tflite/conv_actions_tflite.zip",
      ],
      build_file = str(Label("//third_party:tflite_mobilenet.BUILD")),
  )

  tf_http_archive(
      name = "tflite_smartreply",
      sha256 = "8980151b85a87a9c1a3bb1ed4748119e4a85abd3cb5744d83da4d4bd0fbeef7c",
      urls = [
          "https://mirror.bazel.build/storage.googleapis.com/download.tensorflow.org/models/tflite/smartreply_1.0_2017_11_01.zip",
          "https://storage.googleapis.com/download.tensorflow.org/models/tflite/smartreply_1.0_2017_11_01.zip"
      ],
      build_file = clean_dep("//third_party:tflite_smartreply.BUILD"),
  )

  tf_http_archive(
      name = "tflite_ovic_testdata",
      sha256 = "a9a705d8d519220178e2e65d383fdb21da37fdb31d1e909b0a1acdac46479e9c",
      urls = [
          "https://mirror.bazel.build/storage.googleapis.com/download.tensorflow.org/data/ovic.zip",
          "https://storage.googleapis.com/download.tensorflow.org/data/ovic.zip",
      ],
      build_file = clean_dep("//third_party:tflite_ovic_testdata.BUILD"),
      strip_prefix = "ovic",
  )

  ##############################################################################
  # BIND DEFINITIONS
  #
  # Please do not add bind() definitions unless we have no other choice.
  # If that ends up being the case, please leave a comment explaining
  # why we can't depend on the canonical build target.

  # gRPC wants a cares dependency but its contents is not actually
  # important since we have set GRPC_ARES=0 in tools/bazel.rc
  native.bind(
      name = "cares",
      actual = "@grpc//third_party/nanopb:nanopb",
  )

  # Needed by Protobuf
  native.bind(
      name = "grpc_cpp_plugin",
      actual = "@grpc//:grpc_cpp_plugin",
  )
  native.bind(
      name = "grpc_python_plugin",
      actual = "@grpc//:grpc_python_plugin",
  )

  native.bind(
      name = "grpc_lib",
      actual = "@grpc//:grpc++",
  )

  # Needed by gRPC
  native.bind(
      name = "libssl",
      actual = "@boringssl//:ssl",
  )

  # Needed by gRPC
  native.bind(
      name = "nanopb",
      actual = "@grpc//third_party/nanopb:nanopb",
  )

  # Needed by gRPC
  native.bind(
      name = "protobuf",
      actual = "@protobuf_archive//:protobuf",
  )

  # gRPC expects //external:protobuf_clib and //external:protobuf_compiler
  # to point to Protobuf's compiler library.
  native.bind(
      name = "protobuf_clib",
      actual = "@protobuf_archive//:protoc_lib",
  )

  # Needed by gRPC
  native.bind(
      name = "protobuf_headers",
      actual = "@protobuf_archive//:protobuf_headers",
  )

  # Needed by Protobuf
  native.bind(
      name = "python_headers",
      actual = clean_dep("//third_party/python_runtime:headers"),
  )

  # Needed by Protobuf
  native.bind(
      name = "six",
      actual = "@six_archive//:six",
  )

  # Needed by gRPC
  native.bind(
      name = "zlib",
      actual = "@zlib_archive//:zlib",
  )<|MERGE_RESOLUTION|>--- conflicted
+++ resolved
@@ -109,19 +109,11 @@
   tf_http_archive(
       name = "eigen_archive",
       urls = [
-<<<<<<< HEAD
-      	"https://mirror.bazel.build/github.com/ROCmSoftwarePlatform/eigen-upstream/archive/891d9e0785495edba17147ea8a6d6f50e9960ea8.zip",
-	"https://github.com/ROCmSoftwarePlatform/eigen-upstream/archive/891d9e0785495edba17147ea8a6d6f50e9960ea8.zip",	
-      ],
-      sha256 = "fa077f7c81f49aab7b7a462456f45985ece801a50c83dafea64c1a1ea3c8a900",
-      strip_prefix = "eigen-upstream-891d9e0785495edba17147ea8a6d6f50e9960ea8",
-=======
-          "https://mirror.bazel.build/bitbucket.org/eigen/eigen/get/267806ed9b4f.tar.gz",
-          "https://bitbucket.org/eigen/eigen/get/267806ed9b4f.tar.gz",
-      ],
-      sha256 = "ade57357093463cab9e4e51cd5749c81483a75451b1471a3ebc73f9c1d14043b",
-      strip_prefix = "eigen-eigen-267806ed9b4f",
->>>>>>> ca340519
+      	"https://mirror.bazel.build/github.com/ROCmSoftwarePlatform/eigen-upstream/archive/17e834e1a9df329f304f16c1272286d1b912cc41.zip",
+	"https://github.com/ROCmSoftwarePlatform/eigen-upstream/archive/17e834e1a9df329f304f16c1272286d1b912cc41.zip",	
+      ],
+      sha256 = "af580642e44f13fca1526f7794dcd657dacc129dac4e26d8e4f228c758eed433",
+      strip_prefix = "eigen-upstream-17e834e1a9df329f304f16c1272286d1b912cc41",
       build_file = clean_dep("//third_party:eigen.BUILD"),
   )
 
