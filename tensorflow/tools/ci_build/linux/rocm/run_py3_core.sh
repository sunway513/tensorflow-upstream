--- conflicted
+++ resolved
@@ -40,12 +40,7 @@
     --build_tests_only --test_output=errors --local_test_jobs=${TF_GPU_COUNT} --config=opt \
     --run_under=//tensorflow/tools/ci_build/gpu_build:parallel_gpu_execute -- \
     //tensorflow/... -//tensorflow/compiler/... -//tensorflow/contrib/... \
-<<<<<<< HEAD
     -//tensorflow/python:optimizer_test \
-    -//tensorflow/python/eager:backprop_test \
-    -//tensorflow/python/eager:function_test \
-=======
->>>>>>> bea55d48
     -//tensorflow/python/estimator:boosted_trees_test   \
     -//tensorflow/python/feature_column:feature_column_test \
     -//tensorflow/python/keras:activations_test \
