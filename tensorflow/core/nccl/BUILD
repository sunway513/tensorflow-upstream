--- conflicted
+++ resolved
@@ -30,13 +30,8 @@
         "nccl_manager.h",
     ]),
     copts = tf_copts(),
-<<<<<<< HEAD
     deps = if_nccl([
-=======
-    deps = if_cuda([
         "@com_google_absl//absl/container:flat_hash_map",
-        "@local_config_nccl//:nccl",
->>>>>>> c2a5cb29
         "//tensorflow/core:core_cpu",
         "//tensorflow/core:framework",
         "//tensorflow/core:gpu_headers_lib",
