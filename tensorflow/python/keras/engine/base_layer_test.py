# Copyright 2018 The TensorFlow Authors. All Rights Reserved.
#
# Licensed under the Apache License, Version 2.0 (the "License");
# you may not use this file except in compliance with the License.
# You may obtain a copy of the License at
#
#     http://www.apache.org/licenses/LICENSE-2.0
#
# Unless required by applicable law or agreed to in writing, software
# distributed under the License is distributed on an "AS IS" BASIS,
# WITHOUT WARRANTIES OR CONDITIONS OF ANY KIND, either express or implied.
# See the License for the specific language governing permissions and
# limitations under the License.
# ==============================================================================
"""Tests for TensorFlow 2.0 layer behavior."""

from __future__ import absolute_import
from __future__ import division
from __future__ import print_function

import sys
import traceback
from absl.testing import parameterized
import numpy as np

from tensorflow.python import keras
from tensorflow.python.eager import context
from tensorflow.python.framework import ops
from tensorflow.python.framework import tensor_shape
from tensorflow.python.framework import test_util
from tensorflow.python.keras import keras_parameterized
from tensorflow.python.keras import testing_utils
from tensorflow.python.keras.engine import base_layer
from tensorflow.python.keras.optimizer_v2 import rmsprop
from tensorflow.python.ops import array_ops
from tensorflow.python.ops import math_ops
from tensorflow.python.ops import state_ops
from tensorflow.python.ops import variables
from tensorflow.python.platform import test


class DynamicLayer1(base_layer.Layer):

  def __init__(self, dynamic=False, **kwargs):
    super(DynamicLayer1, self).__init__(dynamic=dynamic, **kwargs)

  def call(self, inputs):
    if math_ops.reduce_sum(inputs) > 0:
      return math_ops.sqrt(inputs)
    else:
      return math_ops.square(inputs)

  def compute_output_shape(self, input_shape):
    return input_shape


class DynamicLayer2(base_layer.Layer):

  def __init__(self, dynamic=False, **kwargs):
    super(DynamicLayer2, self).__init__(dynamic=dynamic, **kwargs)

  def call(self, inputs):
    samples = []
    for sample in inputs:
      samples.append(math_ops.square(sample))
    return array_ops.stack(samples, axis=0)

  def compute_output_shape(self, input_shape):
    return input_shape


class InvalidLayer(base_layer.Layer):

  def call(self, inputs):
    raise ValueError('You did something wrong!')


class BaseLayerTest(keras_parameterized.TestCase):

  @parameterized.parameters(DynamicLayer1, DynamicLayer2)
  def test_dynamic_layer_in_functional_model_in_graph_mode(self, layer_class):
    with context.graph_mode():
      inputs = keras.Input((3,))
      # Works when `dynamic=True` is declared.
      outputs = layer_class(dynamic=True)(inputs)
      model = keras.Model(inputs, outputs)
      self.assertEqual(model.dynamic, True)
      # But then you cannot run the model since you're in a graph scope.
      with self.assertRaisesRegexp(
          ValueError, 'You must enable eager execution'):
        model.compile(rmsprop.RMSprop(0.001), loss='mse')

      # Fails when `dynamic=True` not declared.
      with self.assertRaisesRegexp(
          TypeError, 'attempting to use Python control flow'):
        _ = layer_class()(inputs)

  @parameterized.parameters(DynamicLayer1, DynamicLayer2)
  def test_dynamic_layer_in_functional_model_in_eager_mode(self, layer_class):
    inputs = keras.Input((3,))
    # Fails when `dynamic=True` not declared.
    with self.assertRaisesRegexp(
        TypeError, 'attempting to use Python control flow'):
      _ = layer_class()(inputs)
    # Works when `dynamic=True` is declared.
    outputs = layer_class(dynamic=True)(inputs)
    model = keras.Model(inputs, outputs)
    self.assertEqual(model.dynamic, True)
    model.compile(rmsprop.RMSprop(0.001), loss='mse')
    self.assertEqual(model.run_eagerly, True)
    model.train_on_batch(np.random.random((2, 3)), np.random.random((2, 3)))

  def test_nested_dynamic_layers_in_eager_mode(self):
    inputs = keras.Input((3,))
    outputs = DynamicLayer1(dynamic=True)(inputs)
    inner_model = keras.Model(inputs, outputs)
    self.assertEqual(inner_model.dynamic, True)

    inputs = keras.Input((3,))
    x = DynamicLayer2(dynamic=True)(inputs)
    outputs = inner_model(x)

    model = keras.Model(inputs, outputs)
    self.assertEqual(model.dynamic, True)
    model.compile(rmsprop.RMSprop(0.001), loss='mse')
    self.assertEqual(model.run_eagerly, True)
    model.train_on_batch(np.random.random((2, 3)), np.random.random((2, 3)))

  def test_dynamic_layers_in_sequential_model(self):
    # Without input_shape argument
    model = keras.Sequential([DynamicLayer1(dynamic=True),
                              keras.layers.Dense(3),
                              DynamicLayer2(dynamic=True)])
    self.assertEqual(model.dynamic, True)
    model.compile(rmsprop.RMSprop(0.001), loss='mse')
    self.assertEqual(model.run_eagerly, True)
    model.train_on_batch(np.random.random((2, 3)), np.random.random((2, 3)))

    # With input_shape argument
    model = keras.Sequential([DynamicLayer1(dynamic=True, input_shape=(3,)),
                              DynamicLayer2(dynamic=True)])
    self.assertEqual(model.dynamic, True)
    model.compile(rmsprop.RMSprop(0.001), loss='mse')
    self.assertEqual(model.run_eagerly, True)
    model.train_on_batch(np.random.random((2, 3)), np.random.random((2, 3)))

  def test_dynamic_layers_in_subclassed_model(self):

    class MyModel(keras.Model):

      def __init__(self):
        super(MyModel, self).__init__()
        self.layer1 = DynamicLayer1(dynamic=True)

      def call(self, inputs):
        return self.layer1(inputs)

    model = MyModel()
    self.assertEqual(model.dynamic, True)
    model.compile(rmsprop.RMSprop(0.001), loss='mse')
    self.assertEqual(model.run_eagerly, True)
    model.train_on_batch(np.random.random((2, 3)), np.random.random((2, 3)))

  def test_dynamic_subclassed_model_no_shape_inference(self):

    class MyModel(keras.Model):

      def __init__(self):
        super(MyModel, self).__init__(dynamic=True)
        self.layer1 = keras.layers.Dense(3)
        self.layer2 = keras.layers.Dense(3)

      def call(self, inputs):
        if math_ops.reduce_sum(inputs) > 0:
          return self.layer1(inputs)
        else:
          return self.layer2(inputs)

    model = MyModel()
    self.assertEqual(model.dynamic, True)
    model.compile(rmsprop.RMSprop(0.001), loss='mse')
    self.assertEqual(model.run_eagerly, True)
    model.train_on_batch(np.random.random((2, 3)), np.random.random((2, 3)))
    self.assertEqual(model.outputs, [None])

  def test_dynamic_subclassed_model_with_shape_inference(self):

    class MyModel(keras.Model):

      def __init__(self):
        super(MyModel, self).__init__(dynamic=True)
        self.layer1 = keras.layers.Dense(3)
        self.layer2 = keras.layers.Dense(3)

      def call(self, inputs):
        if math_ops.reduce_sum(inputs) > 0:
          return self.layer1(inputs)
        else:
          return self.layer2(inputs)

      def compute_output_shape(self, input_shape):
        return tensor_shape.TensorShape(
            tuple(input_shape[:-1].as_list()) + (3,))

    model = MyModel()
    self.assertEqual(model.dynamic, True)
    model.compile(rmsprop.RMSprop(0.001), loss='mse')
    model.train_on_batch(np.random.random((2, 3)), np.random.random((2, 3)))
    self.assertEqual(model.outputs[0].shape.as_list(), [None, 3])

  @test_util.run_in_graph_and_eager_modes
  def test_invalid_forward_pass(self):
    inputs = keras.Input((3,))
    with self.assertRaisesRegexp(ValueError, 'You did something wrong!'):
      _ = InvalidLayer()(inputs)

  @keras_parameterized.run_with_all_model_types
  @test_util.run_in_graph_and_eager_modes
  def test_build_with_numpy_data(self):
    model_layers = [
        keras.layers.Dense(3, activation='relu', kernel_initializer='ones'),
        keras.layers.Dense(1, activation='sigmoid', kernel_initializer='ones')
    ]
    model = testing_utils.get_model_from_layers(model_layers, input_shape=(4,))
    model(np.zeros((2, 4), dtype='float32'))
    self.assertTrue(model.built)

  @test_util.run_in_graph_and_eager_modes
  def test_default_add_weight(self):

    class TestLayer(keras.layers.Layer):

      def __init__(self):
        super(TestLayer, self).__init__()
        self.default_weight = self.add_weight()
        self.weight_without_name = self.add_weight(shape=(3, 4))
        self.regularized_weight_without_name = self.add_weight(
            shape=(3, 4), regularizer='l2')

    layer = TestLayer()
    self.assertEqual(layer.default_weight.shape.as_list(), [])
    self.assertEqual(layer.weight_without_name.shape.as_list(), [3, 4])
    self.assertEqual(layer.default_weight.dtype.name, 'float32')
    self.assertEqual(layer.weight_without_name.dtype.name, 'float32')
    self.assertEqual(len(layer.losses), 1)
    if not context.executing_eagerly():
      # Cannot access tensor.name in eager execution.
      self.assertTrue('Variable_2/Regularizer' in layer.losses[0].name)

  def test_learning_phase_freezing_for_layers(self):
    # This test is only meant to run in graph functions mode (ambient eager).
    # In forced eager, `model.predict` ignores the global learning phase
    # and just uses training=False. TODO(fchollet): consider unifying the
    # behaviors.

    class LearningPhaseLayer(keras.layers.Layer):

      def call(self, inputs):
        return keras.backend.in_train_phase(
            lambda: array_ops.ones_like(inputs),
            lambda: array_ops.zeros_like(inputs))

    def get_learning_phase_value():
      model = keras.models.Sequential([LearningPhaseLayer(input_shape=(1,))])
      return np.sum(model.predict(np.ones((1, 1))))

    self.assertEqual(get_learning_phase_value(), 0)

    # Test scope.
    with keras.backend.learning_phase_scope(1):
      self.assertEqual(get_learning_phase_value(), 1)

    # The effects of the scope end after exiting it.
    self.assertEqual(get_learning_phase_value(), 0)

    # Test setting.
    keras.backend.set_learning_phase(1)
    self.assertEqual(get_learning_phase_value(), 1)
    keras.backend.set_learning_phase(0)
    self.assertEqual(get_learning_phase_value(), 0)

  def test_using_symbolic_tensors_with_tf_ops(self):
    # Single-input.
    x = keras.Input((3,))
    y = math_ops.square(x)
    self.assertEqual(y.graph, keras.backend.get_graph())

    # Multi-inputs.
    x1, x2 = keras.Input((3,)), keras.Input((3,))
    y = array_ops.concat([x1, x2], axis=1)
    self.assertEqual(y.graph, keras.backend.get_graph())

    # Mixing Keras symbolic tensors and graph tensors from the same graph works.
    with keras.backend.get_graph().as_default():
      x1 = keras.Input((3,))
    x2 = keras.Input((3,))
    y = math_ops.matmul(x1, x2)
    self.assertEqual(y.graph, keras.backend.get_graph())

    # Creating same op type (matmul) multiple times in the Keras graph works.
    x1 = keras.Input((3,))
    x2 = keras.Input((3,))
    y = math_ops.matmul(x1, x2)
    self.assertEqual(y.graph, keras.backend.get_graph())

  def test_mixing_eager_and_graph_tensors(self):
    with ops.Graph().as_default():
      x1 = array_ops.ones((3, 3))
    x2 = array_ops.ones((3, 3))
    self.assertIsInstance(x2, ops.EagerTensor)
    with self.assertRaisesRegexp(TypeError, 'Graph tensors'):
      math_ops.matmul(x1, x2)

  def test_mixing_numpy_arrays_and_graph_tensors(self):
    with ops.Graph().as_default():
      x1 = array_ops.ones((3, 3))
    x2 = np.ones((3, 3), dtype='float32')
    with self.assertRaisesRegexp(TypeError, 'Graph tensors'):
      math_ops.matmul(x1, x2)

  @test_util.run_in_graph_and_eager_modes
  def test_mixing_keras_symbolic_tensors_and_eager_tensors(self):
    # ROCm does not yet support eager
    if test.is_built_with_rocm():
        return
    x1 = keras.Input((3,))
    x2 = array_ops.ones((3, 3))
    y = math_ops.matmul(x1, x2)
    self.assertEqual(y.graph, keras.backend.get_graph())
    fn = keras.backend.function(inputs=[x1], outputs=[y])
    x_val = np.random.random((3, 3))
    y_val = np.ones((3, 3))
    self.assertAllClose(fn([x_val])[0],
                        np.matmul(x_val, y_val),
                        atol=1e-5)

  @test_util.run_in_graph_and_eager_modes
  def test_mixing_keras_symbolic_tensors_and_numpy_arrays(self):
    x1 = keras.Input((3,))
    x2 = np.ones((3, 3), dtype='float32')
    y = math_ops.matmul(x1, x2)
    self.assertEqual(y.graph, keras.backend.get_graph())
    fn = keras.backend.function(inputs=[x1], outputs=[y])
    x_val = np.random.random((3, 3))
    y_val = np.ones((3, 3))
    self.assertAllClose(fn([x_val])[0],
                        np.matmul(x_val, y_val),
                        atol=1e-5)

  @test_util.run_in_graph_and_eager_modes
  def test_reraising_exception(self):
    # When layer is not dynamic, we have some pattern matching during exception
    # handling to detect when the user is trying to use python control flow.
    # When an exception is thrown but the pattern doesn't match, we want to
    # preserve the originating stack trace. An early implementation of this
    # logic lost the stack trace. We test the correct behavior here.

    class TypeErrorLayer(base_layer.Layer):

      def call(self, inputs):
        def easily_identifiable_name():
          raise TypeError('Non-matching TypeError message.')
        easily_identifiable_name()

    inputs = keras.Input((3,))

    try:
      _ = TypeErrorLayer()(inputs)
    except TypeError:
      tb = traceback.extract_tb(sys.exc_info()[2])
      last_entry = tb[-1]
      function_name = last_entry[2]
      self.assertEqual(function_name, 'easily_identifiable_name')

<<<<<<< HEAD
=======
  # Cannot be enabled with `run_eagerly=True`, see b/123904578
  @test_util.run_all_in_graph_and_eager_modes
  def test_layer_can_return_variable(self):

    class ComputeSum(keras.layers.Layer):

      def __init__(self):
        super(ComputeSum, self).__init__()
        self.total = variables.Variable(
            initial_value=array_ops.zeros((1, 1)), trainable=False)
        if not context.executing_eagerly():
          keras.backend.get_session().run(self.total.initializer)

      def call(self, inputs):
        self.total.assign_add(inputs)
        return self.total

    inputs = keras.Input(shape=(1,))
    model = keras.Model(inputs, ComputeSum()(inputs))
    model.predict(np.ones((1, 1)))

>>>>>>> 0ab6969b

@test_util.run_all_in_graph_and_eager_modes
class NestedTrackingTest(test.TestCase):

  def test_nested_layer_variable_tracking(self):
    # Test that variables from nested sublayers are
    # being tracked by subclassed layers.

    class MyLayer(keras.layers.Layer):

      def __init__(self):
        super(MyLayer, self).__init__()
        self.dense1 = keras.layers.Dense(1)
        self.dense2 = keras.layers.BatchNormalization()

      def build(self, input_shape):
        self.v1 = self.add_weight('v1', shape=input_shape[1:].as_list())
        self.v2 = variables.Variable(
            name='v2',
            initial_value=np.zeros(input_shape[1:].as_list(), dtype='float32'),
            trainable=False)

      def call(self, inputs):
        x = self.dense1(inputs) + self.dense2(inputs)
        return x + self.v1 + self.v2

    layer = MyLayer()
    inputs = keras.Input((1,))
    _ = layer(inputs)

    self.assertEqual(len(layer.weights), 8)
    self.assertEqual(len(layer.trainable_weights), 5)
    self.assertEqual(len(layer.non_trainable_weights), 3)

    layer.dense1.trainable = False
    self.assertEqual(len(layer.weights), 8)
    self.assertEqual(len(layer.trainable_weights), 3)
    self.assertEqual(len(layer.non_trainable_weights), 5)

    layer.trainable = False
    self.assertEqual(len(layer.weights), 8)
    self.assertEqual(len(layer.trainable_weights), 0)
    self.assertEqual(len(layer.non_trainable_weights), 8)

  def test_nested_layer_updates_losses_tracking(self):
    # Test that updates and losses from nested sublayers are
    # being tracked by subclassed layers.

    class UpdateAndLossLayer(keras.layers.Layer):

      def build(self, _):
        self.v1 = self.add_weight('v1', shape=())

      def call(self, inputs):
        self.add_loss(math_ops.reduce_sum(inputs))
        self.add_update(state_ops.assign_add(self.v1, 1))
        return inputs + 1

    class MyLayer(keras.layers.Layer):

      def build(self, _):
        self.v1 = self.add_weight('v1', shape=())

      def __init__(self):
        super(MyLayer, self).__init__()
        self.ul1 = UpdateAndLossLayer()
        self.ul2 = UpdateAndLossLayer()

      def call(self, inputs):
        self.add_loss(math_ops.reduce_sum(inputs))
        self.add_update(state_ops.assign_add(self.v1, 1))
        x = self.ul1(inputs)
        return self.ul2(x)

    layer = MyLayer()

    if context.executing_eagerly():
      inputs = array_ops.ones((3, 1))
      _ = layer(inputs)
      self.assertEqual(len(layer.losses), 3)
    else:
      inputs = keras.Input((1,))
      _ = layer(inputs)
      self.assertEqual(len(layer.losses), 3)
      self.assertEqual(len(layer.updates), 3)


@test_util.run_all_in_graph_and_eager_modes
class NameScopingTest(keras_parameterized.TestCase):

  def test_name_scope_layer(self):
    x = keras.backend.placeholder(shape=(10, 10))
    layer = keras.layers.Dense(10, name='MyName')
    layer(x)
    self.assertEqual(layer.bias.name, 'MyName/bias:0')
    self.assertEqual(layer.kernel.name, 'MyName/kernel:0')

  def test_name_scope_sublayer(self):
    x = keras.backend.placeholder(shape=(10, 10))
    layer = keras.layers.Dense(
        10, activation=keras.layers.ReLU(name='MyAct'), name='MyName2')
    y = layer(x)
    self.assertEqual(layer.bias.name, 'MyName2/bias:0')
    self.assertEqual(layer.kernel.name, 'MyName2/kernel:0')
    self.assertEqual(y.name, 'MyName2/MyAct/Relu:0')

  def test_name_scope_tf_tensor(self):
    x = ops.convert_to_tensor(np.ones((10, 10)))
    layer = keras.layers.Dense(
        10, activation=keras.layers.ReLU(name='MyAct'), name='MyName3')
    layer(x)
    self.assertEqual(layer.bias.name, 'MyName3/bias:0')
    self.assertEqual(layer.kernel.name, 'MyName3/kernel:0')


if __name__ == '__main__':
  ops.enable_eager_execution()
  test.main()<|MERGE_RESOLUTION|>--- conflicted
+++ resolved
@@ -372,8 +372,6 @@
       function_name = last_entry[2]
       self.assertEqual(function_name, 'easily_identifiable_name')
 
-<<<<<<< HEAD
-=======
   # Cannot be enabled with `run_eagerly=True`, see b/123904578
   @test_util.run_all_in_graph_and_eager_modes
   def test_layer_can_return_variable(self):
@@ -395,7 +393,6 @@
     model = keras.Model(inputs, ComputeSum()(inputs))
     model.predict(np.ones((1, 1)))
 
->>>>>>> 0ab6969b
 
 @test_util.run_all_in_graph_and_eager_modes
 class NestedTrackingTest(test.TestCase):
