# Tests of TensorFlow kernels written using the Python API.

package(
    default_visibility = ["//tensorflow:internal"],
)

licenses(["notice"])  # Apache 2.0

load("//tensorflow:tensorflow.bzl", "tf_py_test")
load("//tensorflow:tensorflow.bzl", "gpu_py_test")
load("//tensorflow:tensorflow.bzl", "sycl_py_test")
load("//tensorflow:tensorflow.bzl", "tf_custom_op_library")

# CPU only tests should use tf_py_test, GPU tests use gpu_py_test
# Please avoid the py_tests and gpu_py_tests (plural) while we
# fix the shared/overbroad dependencies.

tf_py_test(
    name = "as_string_op_test",
    size = "small",
    srcs = ["as_string_op_test.py"],
    additional_deps = [
        "//third_party/py/numpy",
        "//tensorflow/python:array_ops",
        "//tensorflow/python:client_testlib",
        "//tensorflow/python:framework_for_generated_wrappers",
        "//tensorflow/python:string_ops",
    ],
    tags = ["no_windows"],
)

tf_py_test(
    name = "attention_ops_test",
    size = "small",
    srcs = ["attention_ops_test.py"],
    additional_deps = [
        "//third_party/py/numpy",
        "//tensorflow/python:array_ops",
        "//tensorflow/python:client_testlib",
        "//tensorflow/python:framework_for_generated_wrappers",
        "//tensorflow/python:image_ops",
    ],
)

tf_py_test(
    name = "barrier_ops_test",
    size = "medium",  # NOTE(ebrevdo): This test is NOT small.
    srcs = ["barrier_ops_test.py"],
    additional_deps = [
        "//third_party/py/numpy",
        "//tensorflow/python:client_testlib",
        "//tensorflow/python:data_flow_ops",
        "//tensorflow/python:errors",
        "//tensorflow/python:framework_for_generated_wrappers",
    ],
    shard_count = 20,
)

tf_py_test(
    name = "base64_ops_test",
    size = "small",
    srcs = ["base64_ops_test.py"],
    additional_deps = [
        "//third_party/py/numpy",
        "//tensorflow/python:array_ops",
        "//tensorflow/python:client_testlib",
        "//tensorflow/python:errors",
        "//tensorflow/python:framework_for_generated_wrappers",
        "//tensorflow/python:framework_test_lib",
        "//tensorflow/python:string_ops",
    ],
    tags = ["nomac"],  # b/35468214
)

tf_py_test(
    name = "batch_gather_op_test",
    srcs = ["batch_gather_op_test.py"],
    additional_deps = [
        "@absl_py//absl/testing:parameterized",
        "//tensorflow/python:array_ops",
        "//tensorflow/python:client_testlib",
        "//tensorflow/python:constant_op",
        "//tensorflow/python:dtypes",
    ],
)

tf_py_test(
    name = "batch_scatter_ops_test",
    srcs = ["batch_scatter_ops_test.py"],
    additional_deps = [
        "//tensorflow/python/eager:context",
        "//tensorflow/python:array_ops",
        "//tensorflow/python:client_testlib",
        "//tensorflow/python:constant_op",
        "//tensorflow/python:dtypes",
        "//tensorflow/python:errors",
        "//tensorflow/python:framework_test_lib",
        "//tensorflow/python:gradients",
        "//tensorflow/python:resource_variable_ops",
        "//tensorflow/python:session",
        "//tensorflow/python:state_ops",
        "//tensorflow/python:variables",
    ],
)

tf_py_test(
    name = "bcast_ops_test",
    size = "small",
    srcs = ["bcast_ops_test.py"],
    additional_deps = [
        "//tensorflow/python:array_ops_gen",
        "//tensorflow/python:client_testlib",
    ],
)

gpu_py_test(
    name = "list_ops_test",
    size = "small",
    srcs = ["list_ops_test.py"],
    additional_deps = [
        "@absl_py//absl/testing:parameterized",
        "//third_party/py/numpy",
        "//tensorflow/python:array_ops",
        "//tensorflow/python:math_ops",
        "//tensorflow/python:list_ops",
        "//tensorflow/python/eager:context",
        "//tensorflow/python:framework_for_generated_wrappers",
        "//tensorflow/python:framework_test_lib",
        "//tensorflow/python:client_testlib",
    ],
    grpc_enabled = True,
)

gpu_py_test(
    name = "benchmark_test",
    size = "small",
    srcs = ["benchmark_test.py"],
    additional_deps = [
        "//tensorflow/python:client",
        "//tensorflow/python:client_testlib",
        "//tensorflow/python:framework_for_generated_wrappers",
        "//tensorflow/python:platform",
        "//tensorflow/python:platform_benchmark",
    ],
    tags = ["no_windows"],
)

gpu_py_test(
    name = "reduce_benchmark_test",
    srcs = ["reduce_benchmark_test.py"],
    additional_deps = [
        "//tensorflow/python/eager:backprop",
        "//tensorflow/python:client_testlib",
        "//tensorflow/python/eager:context",
        "//tensorflow/python:framework",
        "//tensorflow/python:array_ops",
        "//tensorflow/python:gradients",
        "//tensorflow/python:math_ops",
        "//tensorflow/python:platform",
        "//tensorflow/python:platform_benchmark",
    ],
)

tf_py_test(
    name = "bincount_op_test",
    size = "small",
    srcs = ["bincount_op_test.py"],
    additional_deps = [
        "//tensorflow/python:client_testlib",
        "//tensorflow/python:math_ops",
        "//tensorflow/python:framework_for_generated_wrappers",
    ],
)

tf_py_test(
    name = "candidate_sampler_ops_test",
    size = "small",
    srcs = ["candidate_sampler_ops_test.py"],
    additional_deps = [
        "//third_party/py/numpy",
        "//tensorflow/python:array_ops",
        "//tensorflow/python:candidate_sampling_ops",
        "//tensorflow/python:client_testlib",
        "//tensorflow/python:framework_for_generated_wrappers",
        "//tensorflow/python:math_ops",
    ],
)

tf_py_test(
    name = "checkpoint_ops_test",
    size = "medium",
    srcs = ["checkpoint_ops_test.py"],
    additional_deps = [
        "//third_party/py/numpy",
        "//tensorflow/python:array_ops",
        "//tensorflow/python:checkpoint_ops_gen",
        "//tensorflow/python:client_testlib",
        "//tensorflow/python:constant_op",
        "//tensorflow/python:dtypes",
        "//tensorflow/python:errors",
        "//tensorflow/python:framework_ops",
        "//tensorflow/python:math_ops",
        "//tensorflow/python:partitioned_variables",
        "//tensorflow/python:platform",
        "//tensorflow/python:training",
        "//tensorflow/python:variable_scope",
        "//tensorflow/python:variables",
    ],
)

gpu_py_test(
    name = "cholesky_op_test",
    size = "medium",
    srcs = ["cholesky_op_test.py"],
    additional_deps = [
        "//third_party/py/numpy",
        "//tensorflow/python:array_ops",
        "//tensorflow/python:client_testlib",
        "//tensorflow/python:framework_for_generated_wrappers",
        "//tensorflow/python:linalg_ops",
        "//tensorflow/python:math_ops",
        "//tensorflow/python:platform",
        "//tensorflow/python/ops/linalg",
    ],
    shard_count = 5,
    tags = ["no_windows_gpu"],
)

tf_py_test(
    name = "clip_ops_test",
    size = "small",
    srcs = ["clip_ops_test.py"],
    additional_deps = [
        "//tensorflow/python:client_testlib",
        "//tensorflow/python:clip_ops",
        "//tensorflow/python:framework_for_generated_wrappers",
    ],
    tags = ["no_windows"],
)

tf_py_test(
    name = "conditional_accumulator_test",
    size = "small",
    srcs = ["conditional_accumulator_test.py"],
    additional_deps = [
        "//third_party/py/numpy",
        "//tensorflow/python:array_ops",
        "//tensorflow/python:client_testlib",
        "//tensorflow/python:data_flow_ops",
        "//tensorflow/python:errors",
        "//tensorflow/python:framework_for_generated_wrappers",
        "//tensorflow/python:math_ops",
        "//tensorflow/python:state_ops",
        "//tensorflow/python:variables",
    ],
)

tf_py_test(
    name = "ctc_decoder_ops_test",
    size = "small",
    srcs = ["ctc_decoder_ops_test.py"],
    additional_deps = [
        "//third_party/py/numpy",
        "//tensorflow/python:array_ops",
        "//tensorflow/python:client_testlib",
        "//tensorflow/python:ctc_ops",
        "//tensorflow/python:framework_for_generated_wrappers",
    ],
)

tf_py_test(
    name = "ctc_loss_op_test",
    size = "small",
    srcs = ["ctc_loss_op_test.py"],
    additional_deps = [
        "//third_party/py/numpy",
        "//tensorflow/python:client_testlib",
        "//tensorflow/python:ctc_ops",
        "//tensorflow/python:framework",
        "//tensorflow/python:framework_for_generated_wrappers",
        "//tensorflow/python:gradients",
    ],
)

tf_py_test(
    name = "decode_csv_op_test",
    size = "small",
    srcs = ["decode_csv_op_test.py"],
    additional_deps = [
        "//third_party/py/numpy",
        "//tensorflow/python/eager:context",
        "//tensorflow/python:client_testlib",
        "//tensorflow/python:errors",
        "//tensorflow/python:framework_test_lib",
        "//tensorflow/python:parsing_ops",
    ],
)

tf_py_test(
    name = "decode_png_op_test",
    size = "small",
    srcs = ["decode_png_op_test.py"],
    additional_deps = [
        "//tensorflow/python:array_ops",
        "//tensorflow/python:client_testlib",
        "//tensorflow/python:framework_for_generated_wrappers",
        "//tensorflow/python:image_ops",
        "//tensorflow/python:nn_grad",
    ],
)

tf_py_test(
    name = "decode_bmp_op_test",
    size = "small",
    srcs = ["decode_bmp_op_test.py"],
    additional_deps = [
        "//tensorflow/python:array_ops",
        "//tensorflow/python:client_testlib",
        "//tensorflow/python:framework_for_generated_wrappers",
        "//tensorflow/python:image_ops",
        "//tensorflow/python:nn_grad",
    ],
)

tf_py_test(
    name = "decode_jpeg_op_test",
    srcs = ["decode_jpeg_op_test.py"],
    additional_deps = [
        "//tensorflow/python:client_testlib",
        "//tensorflow/python:framework_for_generated_wrappers",
        "//tensorflow/python:image_ops",
        "//tensorflow/python:platform",
    ],
    data = ["//tensorflow/core:image_testdata"],
)

tf_py_test(
    name = "decode_image_op_test",
    size = "small",
    srcs = ["decode_image_op_test.py"],
    additional_deps = [
        "//third_party/py/numpy",
        "//tensorflow/python:client_testlib",
        "//tensorflow/python:errors",
        "//tensorflow/python:image_ops",
        "//tensorflow/python:io_ops",
        "//tensorflow/python:nn_grad",
    ],
    data = ["//tensorflow/core:image_testdata"],
)

tf_py_test(
    name = "decode_raw_op_test",
    size = "small",
    srcs = ["decode_raw_op_test.py"],
    additional_deps = [
        "//third_party/py/numpy",
        "//tensorflow/python:array_ops",
        "//tensorflow/python:client_testlib",
        "//tensorflow/python:framework_for_generated_wrappers",
        "//tensorflow/python:parsing_ops",
    ],
)

tf_py_test(
    name = "decode_compressed_op_test",
    size = "small",
    srcs = ["decode_compressed_op_test.py"],
    additional_deps = [
        "//third_party/py/numpy",
        "//tensorflow/python:array_ops",
        "//tensorflow/python:client_testlib",
        "//tensorflow/python:framework_for_generated_wrappers",
        "//tensorflow/python:parsing_ops",
    ],
)

gpu_py_test(
    name = "determinant_op_test",
    size = "small",
    srcs = ["determinant_op_test.py"],
    additional_deps = [
        "//third_party/py/numpy",
        "//tensorflow/python:client_testlib",
        "//tensorflow/python:framework_for_generated_wrappers",
        "//tensorflow/python:linalg_ops",
    ],
)

tf_py_test(
    name = "draw_bounding_box_op_test",
    size = "small",
    srcs = ["draw_bounding_box_op_test.py"],
    additional_deps = [
        "//third_party/py/numpy",
        "//tensorflow/python:array_ops",
        "//tensorflow/python:client_testlib",
        "//tensorflow/python:framework_for_generated_wrappers",
        "//tensorflow/python:image_ops",
        "//tensorflow/python:math_ops",
    ],
)

tf_py_test(
    name = "edit_distance_op_test",
    size = "small",
    srcs = ["edit_distance_op_test.py"],
    additional_deps = [
        "//third_party/py/numpy",
        "//tensorflow/python:array_ops",
        "//tensorflow/python:client_testlib",
        "//tensorflow/python:framework",
        "//tensorflow/python:framework_for_generated_wrappers",
    ],
)

tf_py_test(
    name = "fifo_queue_test",
    size = "small",
    srcs = ["fifo_queue_test.py"],
    additional_deps = [
        "//third_party/py/numpy",
        "//tensorflow/core:protos_all_py",
        "//tensorflow/python:array_ops",
        "//tensorflow/python:client",
        "//tensorflow/python:client_testlib",
        "//tensorflow/python:data_flow_ops",
        "//tensorflow/python:errors",
        "//tensorflow/python:framework_for_generated_wrappers",
        "//tensorflow/python:util",
    ],
)

tf_py_test(
    name = "fractional_avg_pool_op_test",
    size = "small",
    srcs = ["fractional_avg_pool_op_test.py"],
    additional_deps = [
        "//third_party/py/numpy",
        "//tensorflow/python:array_ops",
        "//tensorflow/python:client_testlib",
        "//tensorflow/python:framework_for_generated_wrappers",
        "//tensorflow/python:nn_grad",
        "//tensorflow/python:nn_ops",
        "//tensorflow/python:nn_ops_gen",
    ],
    shard_count = 5,
)

tf_py_test(
    name = "fractional_max_pool_op_test",
    size = "small",
    srcs = ["fractional_max_pool_op_test.py"],
    additional_deps = [
        "//third_party/py/numpy",
        "//tensorflow/python:array_ops",
        "//tensorflow/python:client_testlib",
        "//tensorflow/python:framework_for_generated_wrappers",
        "//tensorflow/python:nn_grad",
        "//tensorflow/python:nn_ops",
        "//tensorflow/python:nn_ops_gen",
    ],
    shard_count = 5,
)

tf_py_test(
    name = "identity_op_py_test",
    size = "small",
    srcs = ["identity_op_py_test.py"],
    additional_deps = [
        "//third_party/py/numpy",
        "//tensorflow/python:array_ops",
        "//tensorflow/python:array_ops_gen",
        "//tensorflow/python:client_testlib",
        "//tensorflow/python:framework_for_generated_wrappers",
        "//tensorflow/python:variables",
    ],
)

tf_py_test(
    name = "identity_n_op_py_test",
    size = "small",
    srcs = ["identity_n_op_py_test.py"],
    additional_deps = [
        "//third_party/py/numpy",
        "//tensorflow/python:array_ops",
        "//tensorflow/python:array_ops_gen",
        "//tensorflow/python:client_testlib",
        "//tensorflow/python:framework_for_generated_wrappers",
        "//tensorflow/python:variables",
    ],
)

tf_py_test(
    name = "in_topk_op_test",
    size = "small",
    srcs = ["in_topk_op_test.py"],
    additional_deps = [
        "//third_party/py/numpy",
        "//tensorflow/python:client_testlib",
        "//tensorflow/python:errors",
        "//tensorflow/python:nn_ops",
    ],
)

tf_py_test(
    name = "record_input_test",
    size = "medium",
    srcs = ["record_input_test.py"],
    additional_deps = [
        "//tensorflow/python:client_testlib",
        "//tensorflow/python:data_flow_ops",
        "//tensorflow/python:io_ops",
        "//tensorflow/python:util",
    ],
)

tf_py_test(
    name = "io_ops_test",
    size = "small",
    srcs = ["io_ops_test.py"],
    additional_deps = [
        "//tensorflow/python:client_testlib",
        "//tensorflow/python:io_ops",
        "//tensorflow/python:util",
    ],
)

tf_py_test(
    name = "listdiff_op_test",
    size = "small",
    srcs = ["listdiff_op_test.py"],
    additional_deps = [
        "//third_party/py/numpy",
        "//tensorflow/python:array_ops",
        "//tensorflow/python:client_testlib",
        "//tensorflow/python:framework_for_generated_wrappers",
        "//tensorflow/python:util",
    ],
)

tf_py_test(
    name = "logging_ops_logging_level_test",
    size = "small",
    srcs = ["logging_ops_logging_level_test.py"],
    additional_deps = [
        "//tensorflow/python:client_testlib",
        "//tensorflow/python:framework_for_generated_wrappers",
        "//tensorflow/python:framework_test_lib",
        "//tensorflow/python:logging_ops",
    ],
    tags = [
        "no_windows",
    ],
)

tf_py_test(
    name = "logging_ops_test",
    size = "small",
    srcs = ["logging_ops_test.py"],
    additional_deps = [
        "//tensorflow/python:client_testlib",
        "//tensorflow/python:control_flow_ops",
        "//tensorflow/python:framework_for_generated_wrappers",
        "//tensorflow/python:framework_test_lib",
        "//tensorflow/python:gradients",
        "//tensorflow/python:logging_ops",
        "//tensorflow/python:math_ops",
    ],
)

tf_py_test(
    name = "lookup_ops_test",
    size = "small",
    srcs = ["lookup_ops_test.py"],
    additional_deps = [
        "//tensorflow/python:client",
        "//tensorflow/python:client_testlib",
        "//tensorflow/python:errors",
        "//tensorflow/python:framework_for_generated_wrappers",
        "//tensorflow/python:framework_test_lib",
        "//tensorflow/python:lookup_ops",
        "//tensorflow/python:sparse_tensor",
        "//tensorflow/python:training",
    ],
    grpc_enabled = True,
)

tf_py_test(
    name = "losses_test",
    size = "medium",
    srcs = ["losses_test.py"],
    additional_deps = [
        "//third_party/py/numpy",
        "//tensorflow/python/ops/losses",
        "//tensorflow/python:array_ops",
        "//tensorflow/python:client_testlib",
        "//tensorflow/python:errors",
        "//tensorflow/python:framework",
        "//tensorflow/python:framework_for_generated_wrappers",
        "//tensorflow/python:init_ops",
        "//tensorflow/python:math_ops",
        "//tensorflow/python:training",
        "//tensorflow/python:variable_scope",
        "//tensorflow/python:variables",
    ],
)

tf_py_test(
    name = "matrix_exponential_op_test",
    size = "medium",
    srcs = ["matrix_exponential_op_test.py"],
    additional_deps = [
        "//third_party/py/numpy",
        "//tensorflow/python:client_testlib",
        "//tensorflow/python:framework_for_generated_wrappers",
        "//tensorflow/python:linalg_ops",
    ],
    shard_count = 16,
)

tf_py_test(
    name = "matrix_logarithm_op_test",
    size = "medium",
    srcs = ["matrix_logarithm_op_test.py"],
    additional_deps = [
        "//third_party/py/numpy",
        "//tensorflow/python:client_testlib",
        "//tensorflow/python:framework_for_generated_wrappers",
        "//tensorflow/python:linalg_ops",
    ],
)

gpu_py_test(
    name = "matrix_inverse_op_test",
    size = "small",
    srcs = ["matrix_inverse_op_test.py"],
    additional_deps = [
        "//third_party/py/numpy",
        "//tensorflow/python:client_testlib",
        "//tensorflow/python:framework_for_generated_wrappers",
        "//tensorflow/python:linalg_ops",
        "//tensorflow/python:math_ops",
    ],
    tags = ["optonly"],
)

gpu_py_test(
    name = "matrix_solve_ls_op_test",
    size = "medium",
    srcs = ["matrix_solve_ls_op_test.py"],
    additional_deps = [
        "//third_party/py/numpy",
        "//tensorflow/python:array_ops",
        "//tensorflow/python:client_testlib",
        "//tensorflow/python:framework_for_generated_wrappers",
        "//tensorflow/python:linalg_ops",
        "//tensorflow/python:math_ops",
    ],
)

gpu_py_test(
    name = "matrix_solve_op_test",
    size = "medium",
    srcs = ["matrix_solve_op_test.py"],
    additional_deps = [
        "//third_party/py/numpy",
        "//tensorflow/python:array_ops",
        "//tensorflow/python:client_testlib",
        "//tensorflow/python:framework_for_generated_wrappers",
        "//tensorflow/python:linalg_ops",
    ],
)

gpu_py_test(
    name = "matrix_triangular_solve_op_test",
    size = "small",
    srcs = ["matrix_triangular_solve_op_test.py"],
    additional_deps = [
        "//third_party/py/numpy",
        "//tensorflow/python:client_testlib",
        "//tensorflow/python:linalg_ops",
    ],
)

gpu_py_test(
    name = "parameterized_truncated_normal_op_test",
    size = "medium",
    srcs = ["parameterized_truncated_normal_op_test.py"],
    additional_deps = [
        "@absl_py//absl/testing:parameterized",
        "//third_party/py/numpy",
        "//tensorflow/core:protos_all_py",
        "//tensorflow/python:client",
        "//tensorflow/python:client_testlib",
        "//tensorflow/python:control_flow_ops",
        "//tensorflow/python:framework",
        "//tensorflow/python:framework_for_generated_wrappers",
        "//tensorflow/python:platform",
        "//tensorflow/python:random_ops",
    ],
)

tf_py_test(
    name = "parsing_ops_test",
    size = "small",
    srcs = ["parsing_ops_test.py"],
    additional_deps = [
        "//third_party/py/numpy",
        "//tensorflow/core:protos_all_py",
        "//tensorflow/python:array_ops",
        "//tensorflow/python:client_testlib",
        "//tensorflow/python:errors",
        "//tensorflow/python:framework",
        "//tensorflow/python:framework_for_generated_wrappers",
        "//tensorflow/python:parsing_ops",
        "//tensorflow/python:platform",
    ],
)

tf_py_test(
    name = "parse_single_example_op_test",
    size = "small",
    srcs = ["parse_single_example_op_test.py"],
    additional_deps = [
        "//third_party/py/numpy",
        "//tensorflow/core:protos_all_py",
        "//tensorflow/python:array_ops",
        "//tensorflow/python:client_testlib",
        "//tensorflow/python:errors",
        "//tensorflow/python:framework",
        "//tensorflow/python:framework_for_generated_wrappers",
        "//tensorflow/python:parsing_ops",
        "//tensorflow/python:platform",
    ],
)

tf_py_test(
    name = "partitioned_variables_test",
    size = "small",
    srcs = ["partitioned_variables_test.py"],
    additional_deps = [
        "//third_party/py/numpy",
        "//tensorflow/python:array_ops",
        "//tensorflow/python:client_testlib",
        "//tensorflow/python:framework_for_generated_wrappers",
        "//tensorflow/python:init_ops",
        "//tensorflow/python:partitioned_variables",
        "//tensorflow/python:random_ops",
        "//tensorflow/python:variable_scope",
        "//tensorflow/python:variables",
    ],
)

tf_py_test(
    name = "priority_queue_test",
    size = "medium",
    srcs = ["priority_queue_test.py"],
    additional_deps = [
        "//third_party/py/numpy",
        "//tensorflow/python:array_ops",
        "//tensorflow/python:client_testlib",
        "//tensorflow/python:data_flow_ops",
        "//tensorflow/python:errors",
        "//tensorflow/python:framework_for_generated_wrappers",
        "//tensorflow/python:nn_grad",
    ],
)

gpu_py_test(
    name = "resource_variable_ops_test",
    size = "small",
    srcs = ["resource_variable_ops_test.py"],
    additional_deps = [
        "//tensorflow/python:array_ops",
        "//tensorflow/python:constant_op",
        "//tensorflow/python:client_testlib",
        "//tensorflow/python:errors",
        "//tensorflow/python:framework_for_generated_wrappers",
        "//tensorflow/python:framework_test_lib",
        "//tensorflow/python:resource_variable_ops",
        "//tensorflow/python:variables",
    ],
)

tf_py_test(
    name = "regex_replace_op_test",
    size = "small",
    srcs = ["regex_replace_op_test.py"],
    additional_deps = [
        "@absl_py//absl/testing:parameterized",
        "//tensorflow/python:client_testlib",
        "//tensorflow/python:constant_op",
        "//tensorflow/python:dtypes",
        "//tensorflow/python:string_ops",
    ],
)

tf_py_test(
    name = "regex_full_match_op_test",
    size = "small",
    srcs = ["regex_full_match_op_test.py"],
    additional_deps = [
        "@absl_py//absl/testing:parameterized",
        "//tensorflow/python:client_testlib",
        "//tensorflow/python:constant_op",
        "//tensorflow/python:dtypes",
        "//tensorflow/python:string_ops",
    ],
)

tf_py_test(
    name = "save_restore_ops_test",
    size = "small",
    srcs = ["save_restore_ops_test.py"],
    additional_deps = [
        "//tensorflow/core:protos_all_py",
        "//tensorflow/python:client",
        "//tensorflow/python:client_testlib",
        "//tensorflow/python:io_ops",
        "//tensorflow/python:io_ops_gen",
    ],
)

gpu_py_test(
    name = "scatter_nd_ops_test",
    size = "medium",
    srcs = ["scatter_nd_ops_test.py"],
    additional_deps = [
        "//third_party/py/numpy",
        "//tensorflow/python:array_ops",
        "//tensorflow/python:client",
        "//tensorflow/python:client_testlib",
        "//tensorflow/python:framework_for_generated_wrappers",
        "//tensorflow/python:gradients",
        "//tensorflow/python:state_ops",
        "//tensorflow/python:variables",
        "//tensorflow/python:resource_variable_ops",
    ],
    tags = ["noasan"],  # http://b/32635055
)

tf_py_test(
    name = "segment_reduction_ops_test",
    size = "medium",
    srcs = ["segment_reduction_ops_test.py"],
    additional_deps = [
        "//third_party/py/numpy",
        "//tensorflow/python:client",
        "//tensorflow/python:client_testlib",
        "//tensorflow/python:framework_for_generated_wrappers",
        "//tensorflow/python:math_ops",
        "//tensorflow/python:variables",
        "//tensorflow/python:nn_grad",
    ],
)

tf_py_test(
    name = "sparse_add_op_test",
    size = "small",
    srcs = ["sparse_add_op_test.py"],
    additional_deps = [
        "//third_party/py/numpy",
        "//tensorflow/python:client",
        "//tensorflow/python:client_testlib",
        "//tensorflow/python:framework",
        "//tensorflow/python:framework_for_generated_wrappers",
        "//tensorflow/python:math_ops",
        "//tensorflow/python:sparse_grad",
        "//tensorflow/python:sparse_ops",
    ],
)

tf_py_test(
    name = "sparse_concat_op_test",
    size = "small",
    srcs = ["sparse_concat_op_test.py"],
    additional_deps = [
        "//third_party/py/numpy",
        "//tensorflow/python:array_ops",
        "//tensorflow/python:client_testlib",
        "//tensorflow/python:framework",
        "//tensorflow/python:framework_for_generated_wrappers",
        "//tensorflow/python:sparse_ops",
    ],
)

tf_py_test(
    name = "sparse_conditional_accumulator_test",
    size = "small",
    srcs = ["sparse_conditional_accumulator_test.py"],
    additional_deps = [
        "//third_party/py/numpy",
        "//tensorflow/python:array_ops",
        "//tensorflow/python:client_testlib",
        "//tensorflow/python:data_flow_ops",
        "//tensorflow/python:errors",
        "//tensorflow/python:framework_for_generated_wrappers",
    ],
)

tf_py_test(
    name = "sparse_reorder_op_test",
    size = "small",
    srcs = ["sparse_reorder_op_test.py"],
    additional_deps = [
        "//third_party/py/numpy",
        "//tensorflow/python:array_ops",
        "//tensorflow/python:client_testlib",
        "//tensorflow/python:framework",
        "//tensorflow/python:framework_for_generated_wrappers",
        "//tensorflow/python:sparse_grad",
        "//tensorflow/python:sparse_ops",
    ],
)

tf_py_test(
    name = "sparse_reshape_op_test",
    size = "small",
    srcs = ["sparse_reshape_op_test.py"],
    additional_deps = [
        "//third_party/py/numpy",
        "//tensorflow/python:array_ops",
        "//tensorflow/python:client_testlib",
        "//tensorflow/python:framework",
        "//tensorflow/python:framework_for_generated_wrappers",
        "//tensorflow/python:sparse_ops",
    ],
)

tf_py_test(
    name = "sparse_split_op_test",
    size = "small",
    srcs = ["sparse_split_op_test.py"],
    additional_deps = [
        "//third_party/py/numpy",
        "//tensorflow/python:client_testlib",
        "//tensorflow/python:framework",
        "//tensorflow/python:sparse_ops",
    ],
)

tf_py_test(
    name = "sparse_slice_op_test",
    size = "small",
    srcs = ["sparse_slice_op_test.py"],
    additional_deps = [
        "//third_party/py/numpy",
        "//tensorflow/python:client_testlib",
        "//tensorflow/python:framework",
        "//tensorflow/python:sparse_grad",
        "//tensorflow/python:sparse_ops",
    ],
)

tf_py_test(
    name = "sparse_to_dense_op_py_test",
    size = "small",
    srcs = ["sparse_to_dense_op_py_test.py"],
    additional_deps = [
        "//third_party/py/numpy",
        "//tensorflow/python:array_ops",
        "//tensorflow/python:client_testlib",
        "//tensorflow/python:framework_for_generated_wrappers",
        "//tensorflow/python:sparse_ops",
    ],
)

tf_py_test(
    name = "sparsemask_op_test",
    size = "small",
    srcs = ["sparsemask_op_test.py"],
    additional_deps = [
        "//third_party/py/numpy",
        "//tensorflow/python:array_ops",
        "//tensorflow/python:client_testlib",
        "//tensorflow/python:framework_for_generated_wrappers",
    ],
)

tf_py_test(
    name = "string_format_op_test",
    size = "small",
    srcs = ["string_format_op_test.py"],
    additional_deps = [
        "//tensorflow/python:client_testlib",
        "//tensorflow/python:framework_for_generated_wrappers",
        "//tensorflow/python:framework_test_lib",
        "//tensorflow/python:string_ops",
        "//tensorflow/python:math_ops",
    ],
)

tf_py_test(
    name = "string_join_op_test",
    size = "small",
    srcs = ["string_join_op_test.py"],
    additional_deps = [
        "//tensorflow/python:client_testlib",
        "//tensorflow/python:string_ops",
    ],
)

tf_py_test(
    name = "string_split_op_test",
    size = "small",
    srcs = ["string_split_op_test.py"],
    additional_deps = [
        "//third_party/py/numpy",
        "//tensorflow/python:array_ops",
        "//tensorflow/python:client_testlib",
        "//tensorflow/python:errors",
        "//tensorflow/python:framework_for_generated_wrappers",
        "//tensorflow/python:string_ops",
    ],
)

tf_py_test(
    name = "string_length_op_test",
    size = "small",
    srcs = ["string_length_op_test.py"],
    additional_deps = [
        "//tensorflow/python:client_testlib",
        "//tensorflow/python:framework_for_generated_wrappers",
        "//tensorflow/python:string_ops",
    ],
)

tf_py_test(
    name = "string_strip_op_test",
    size = "small",
    srcs = ["string_strip_op_test.py"],
    additional_deps = [
        "//third_party/py/numpy",
        "//tensorflow/python:array_ops",
        "//tensorflow/python:client_testlib",
        "//tensorflow/python:errors",
        "//tensorflow/python:framework_for_generated_wrappers",
        "//tensorflow/python:string_ops",
    ],
)

tf_py_test(
    name = "substr_op_test",
    size = "small",
    srcs = ["substr_op_test.py"],
    additional_deps = [
        "@absl_py//absl/testing:parameterized",
        "//third_party/py/numpy",
        "//tensorflow/python:client_testlib",
        "//tensorflow/python:errors",
        "//tensorflow/python:string_ops",
    ],
)

tf_py_test(
    name = "summary_v1_ops_test",
    size = "small",
    srcs = ["summary_v1_ops_test.py"],
    additional_deps = [
        "//tensorflow/core:protos_all_py",
        "//tensorflow/python:client_testlib",
        "//tensorflow/python:framework_for_generated_wrappers",
        "//tensorflow/python:logging_ops",
        "//tensorflow/python:summary",
    ],
)

tf_py_test(
    name = "summary_v1_tensor_op_test",
    size = "small",
    srcs = ["summary_v1_tensor_op_test.py"],
    additional_deps = [
        "//third_party/py/numpy",
        "@six_archive//:six",
        "//tensorflow/core:protos_all_py",
        "//tensorflow/python:array_ops",
        "//tensorflow/python:client_testlib",
        "//tensorflow/python:framework",
        "//tensorflow/python:framework_for_generated_wrappers",
        "//tensorflow/python:summary",
    ],
)

tf_py_test(
    name = "template_test",
    size = "small",
    srcs = ["template_test.py"],
    additional_deps = [
        "//tensorflow/python:client",
        "//tensorflow/python:client_testlib",
        "//tensorflow/python:framework",
        "//tensorflow/python:init_ops",
        "//tensorflow/python:math_ops",
        "//tensorflow/python:nn_grad",
        "//tensorflow/python:template",
        "//tensorflow/python:training",
        "//tensorflow/python:variable_scope",
        "//tensorflow/python:variables",
    ],
)

tf_py_test(
    name = "unicode_script_op_test",
    size = "small",
    srcs = ["unicode_script_op_test.py"],
    additional_deps = [
        "//tensorflow/python:client_testlib",
        "//tensorflow/python:constant_op",
        "//tensorflow/python:dtypes",
        "//tensorflow/python:string_ops",
    ],
)

gpu_py_test(
    name = "topk_op_test",
    size = "small",
    srcs = ["topk_op_test.py"],
    additional_deps = [
        "//third_party/py/numpy",
        "//tensorflow/python:array_ops",
        "//tensorflow/python:client_testlib",
        "//tensorflow/python:framework_for_generated_wrappers",
        "//tensorflow/python:gradients",
        "//tensorflow/python:nn_grad",
        "//tensorflow/python:nn_ops",
    ],
)

gpu_py_test(
    name = "nth_element_op_test",
    size = "small",
    srcs = ["nth_element_op_test.py"],
    additional_deps = [
        "//third_party/py/numpy",
        "//tensorflow/python:array_ops",
        "//tensorflow/python:client_testlib",
        "//tensorflow/python:framework_for_generated_wrappers",
        "//tensorflow/python:gradients",
        "//tensorflow/python:nn_grad",
        "//tensorflow/python:nn_ops",
    ],
)

tf_py_test(
    name = "unicode_transcode_op_test",
    size = "small",
    srcs = ["unicode_transcode_op_test.py"],
    additional_deps = [
        "@absl_py//absl/testing:parameterized",
        "//tensorflow/python:client_testlib",
        "//tensorflow/python:framework_for_generated_wrappers",
        "//tensorflow/python:string_ops",
    ],
)

tf_py_test(
    name = "unicode_decode_op_test",
    size = "small",
    srcs = ["unicode_decode_op_test.py"],
    additional_deps = [
        "@absl_py//absl/testing:parameterized",
        "//tensorflow/python:client_testlib",
        "//tensorflow/python:framework_for_generated_wrappers",
        "//tensorflow/python:string_ops",
    ],
)

tf_py_test(
    name = "unique_op_test",
    size = "small",
    srcs = ["unique_op_test.py"],
    additional_deps = [
        "//third_party/py/numpy",
        "//tensorflow/python:array_ops",
        "//tensorflow/python:client_testlib",
    ],
)

tf_py_test(
    name = "variable_scope_test",
    size = "small",
    srcs = ["variable_scope_test.py"],
    additional_deps = [
        "//third_party/py/numpy",
        "//tensorflow/python:client_testlib",
        "//tensorflow/python:control_flow_ops",
        "//tensorflow/python:errors",
        "//tensorflow/python:framework_for_generated_wrappers",
        "//tensorflow/python:framework_test_lib",
        "//tensorflow/python:init_ops",
        "//tensorflow/python:layers",
        "//tensorflow/python:math_ops",
        "//tensorflow/python:variable_scope",
        "//tensorflow/python:resource_variable_ops",
        "//tensorflow/python:state_ops",
        "//tensorflow/python:util",
        "//tensorflow/python:variables",
        "//tensorflow/python/eager:context",
        "//tensorflow/python/eager:function",
        "//tensorflow/python/eager:wrap_function",
    ],
    tags = ["no_windows"],
)

tf_py_test(
    name = "variables_test",
    size = "small",
    srcs = ["variables_test.py"],
    additional_deps = [
        "//third_party/py/numpy",
        "//tensorflow/python:array_ops",
        "//tensorflow/python:client_testlib",
        "//tensorflow/python:control_flow_ops",
        "//tensorflow/python:errors",
        "//tensorflow/python:framework_for_generated_wrappers",
        "//tensorflow/python:math_ops",
        "//tensorflow/python:random_ops",
        "//tensorflow/python:state_ops_gen",
        "//tensorflow/python:training",
        "//tensorflow/python:util",
        "//tensorflow/python:variables",
        "//tensorflow/python/eager:function",
    ],
)

gpu_py_test(
    name = "where_op_test",
    size = "medium",
    srcs = ["where_op_test.py"],
    additional_deps = [
        "//third_party/py/numpy",
        "//tensorflow/python:array_ops",
        "//tensorflow/python:client_testlib",
        "//tensorflow/python:framework_for_generated_wrappers",
    ],
)

gpu_py_test(
    name = "cast_op_test",
    size = "small",
    srcs = ["cast_op_test.py"],
    additional_deps = [
        "//third_party/py/numpy",
        "//tensorflow/python:array_ops",
        "//tensorflow/python:client_testlib",
        "//tensorflow/python:framework",
        "//tensorflow/python:framework_for_generated_wrappers",
        "//tensorflow/python:math_ops",
        "//tensorflow/python:variables",
    ],
    tags = [
        "no_windows",
        "noasan",
        "noguitar",
        "notap",
    ],
)

gpu_py_test(
    name = "dense_update_ops_no_tsan_test",
    size = "small",
    srcs = ["dense_update_ops_no_tsan_test.py"],
    additional_deps = [
        "//third_party/py/numpy",
        "//tensorflow/python:array_ops",
        "//tensorflow/python:client_testlib",
        "//tensorflow/python:math_ops",
        "//tensorflow/python:state_ops",
        "//tensorflow/python:variables",
    ],
    tags = ["notsan"],
)

gpu_py_test(
    name = "diag_op_test",
    size = "medium",
    srcs = ["diag_op_test.py"],
    additional_deps = [
        "//third_party/py/numpy",
        "//tensorflow/python:array_ops",
        "//tensorflow/python:client_testlib",
        "//tensorflow/python:framework_for_generated_wrappers",
        "//tensorflow/python:gradients",
        "//tensorflow/python:platform",
    ],
    shard_count = 2,
    tags = ["no_windows_gpu"],
)

tf_py_test(
    name = "reader_ops_test",
    size = "small",
    srcs = ["reader_ops_test.py"],
    additional_deps = [
        "@six_archive//:six",
        "//tensorflow/core:protos_all_py",
        "//tensorflow/python:client_testlib",
        "//tensorflow/python:data_flow_ops",
        "//tensorflow/python:errors",
        "//tensorflow/python:framework_for_generated_wrappers",
        "//tensorflow/python:io_ops",
        "//tensorflow/python:lib",
        "//tensorflow/python:util",
        "//tensorflow/python:variables",
    ],
    data = ["//tensorflow/core:lmdb_testdata"],
)

gpu_py_test(
    name = "aggregate_ops_test",
    size = "small",
    srcs = ["aggregate_ops_test.py"],
    additional_deps = [
        "//third_party/py/numpy",
        "//tensorflow/python:array_ops",
        "//tensorflow/python:client_testlib",
        "//tensorflow/python:framework_for_generated_wrappers",
        "//tensorflow/python:math_ops",
    ],
)

gpu_py_test(
    name = "argmax_op_test",
    size = "small",
    srcs = ["argmax_op_test.py"],
    additional_deps = [
        "//third_party/py/numpy",
        "//tensorflow/python:client_testlib",
        "//tensorflow/python:math_ops",
    ],
)

gpu_py_test(
    name = "array_ops_test",
    size = "medium",
    srcs = ["array_ops_test.py"],
    additional_deps = [
        "//third_party/py/numpy",
        "//tensorflow/python:array_ops",
        "//tensorflow/python:client",
        "//tensorflow/python:client_testlib",
        "//tensorflow/python:errors",
        "//tensorflow/python:framework",
        "//tensorflow/python:framework_for_generated_wrappers",
        "//tensorflow/python:framework_test_lib",
        "//tensorflow/python:gradients",
        "//tensorflow/python:math_ops",
        "//tensorflow/python:state_ops",
        "//tensorflow/python:test_ops",
        "//tensorflow/python:variables",
        "//tensorflow/python/eager:context",
    ],
    shard_count = 10,
    tags = [
        "noasan",  # times out
        "optonly",  # times out
    ],
)

gpu_py_test(
    name = "broadcast_to_ops_test",
    size = "small",
    srcs = ["broadcast_to_ops_test.py"],
    additional_deps = [
        "//third_party/py/numpy",
        "//tensorflow/python:array_ops",
        "//tensorflow/python:client",
        "//tensorflow/python:client_testlib",
    ],
)

gpu_py_test(
    name = "inplace_ops_test",
    size = "small",
    srcs = ["inplace_ops_test.py"],
    additional_deps = [
        "//third_party/py/numpy",
        "//tensorflow/python:array_ops",
        "//tensorflow/python:errors",
        "//tensorflow/python:client_testlib",
        "//tensorflow/python:framework",
        "//tensorflow/python:framework_test_lib",
        "//tensorflow/python:math_ops",
    ],
    shard_count = 10,
)

gpu_py_test(
    name = "batch_matmul_op_test",
    size = "small",
    srcs = ["batch_matmul_op_test.py"],
    additional_deps = [
        "//third_party/py/numpy",
        "//tensorflow/python:array_ops",
        "//tensorflow/python:client_testlib",
        "//tensorflow/python:framework_for_generated_wrappers",
        "//tensorflow/python:math_ops",
    ],
    shard_count = 20,
)

gpu_py_test(
    name = "batchtospace_op_test",
    size = "small",
    srcs = ["batchtospace_op_test.py"],
    additional_deps = [
        "//third_party/py/numpy",
        "//tensorflow/python:array_ops",
        "//tensorflow/python:array_ops_gen",
        "//tensorflow/python:client_testlib",
        "//tensorflow/python:framework_for_generated_wrappers",
    ],
)

gpu_py_test(
    name = "betainc_op_test",
    size = "small",
    srcs = ["betainc_op_test.py"],
    additional_deps = [
        "//third_party/py/numpy",
        "//tensorflow/python:array_ops",
        "//tensorflow/python:client_testlib",
        "//tensorflow/python:framework_for_generated_wrappers",
        "//tensorflow/python:math_ops",
        "//tensorflow/python:platform",
    ],
)

gpu_py_test(
    name = "bias_op_test",
    size = "small",
    srcs = ["bias_op_test.py"],
    additional_deps = [
        "//third_party/py/numpy",
        "//tensorflow/python:array_ops",
        "//tensorflow/python:client_testlib",
        "//tensorflow/python:framework_for_generated_wrappers",
        "//tensorflow/python:gradients",
        "//tensorflow/python:nn_grad",
        "//tensorflow/python:nn_ops",
    ],
)

gpu_py_test(
    name = "bitcast_op_test",
    size = "small",
    srcs = ["bitcast_op_test.py"],
    additional_deps = [
        "//third_party/py/numpy",
        "//tensorflow/python:array_ops",
        "//tensorflow/python:client_testlib",
        "//tensorflow/python:framework_for_generated_wrappers",
    ],
)

gpu_py_test(
    name = "check_ops_test",
    size = "small",
    srcs = ["check_ops_test.py"],
    additional_deps = [
        "//third_party/py/numpy",
        "//tensorflow/python/eager:context",
        "//tensorflow/python/eager:def_function",
        "//tensorflow/python:array_ops",
        "//tensorflow/python:check_ops",
        "//tensorflow/python:math_ops",
        "//tensorflow/python:random_ops",
        "//tensorflow/python:client_testlib",
        "//tensorflow/python:framework",
        "//tensorflow/python:framework_for_generated_wrappers",
    ],
)

gpu_py_test(
    name = "constant_op_test",
    size = "small",
    srcs = ["constant_op_test.py"],
    additional_deps = [
        "//third_party/py/numpy",
        "//tensorflow/python:array_ops",
        "//tensorflow/python:client_testlib",
        "//tensorflow/python:errors",
        "//tensorflow/python:framework_for_generated_wrappers",
        "//tensorflow/python:math_ops",
        "//tensorflow/python:util",
    ],
)

gpu_py_test(
    name = "constant_op_eager_test",
    size = "small",
    srcs = ["constant_op_eager_test.py"],
    additional_deps = [
        "//tensorflow/python/eager:core",
        "//tensorflow/python/eager:context",
        "//tensorflow/python/eager:test",
        "//third_party/py/numpy",
        "//tensorflow/python:array_ops",
        "//tensorflow/python:client_testlib",
        "//tensorflow/python:errors",
        "//tensorflow/python:framework_for_generated_wrappers",
        "//tensorflow/python:math_ops",
        "//tensorflow/python:util",
    ],
)

gpu_py_test(
    name = "control_flow_ops_py_test",
    size = "small",
    srcs = ["control_flow_ops_py_test.py"],
    additional_deps = [
        "//third_party/py/numpy",
        "//tensorflow/core:protos_all_py",
        "//tensorflow/python:array_ops",
        "//tensorflow/python:array_ops_gen",
        "//tensorflow/python:client",
        "//tensorflow/python:client_testlib",
        "//tensorflow/python:cond_v2",
        "//tensorflow/python:control_flow_ops",
        "//tensorflow/python:data_flow_ops",
        "//tensorflow/python:data_flow_ops_gen",
        "//tensorflow/python:distributed_framework_test_lib",
        "//tensorflow/python:errors",
        "//tensorflow/python:framework",
        "//tensorflow/python:framework_for_generated_wrappers",
        "//tensorflow/python:functional_ops",
        "//tensorflow/python:gradients",
        "//tensorflow/python:logging_ops",
        "//tensorflow/python:logging_ops_gen",
        "//tensorflow/python:math_ops",
        "//tensorflow/python:nn_grad",
        "//tensorflow/python:resource_variable_ops",
        "//tensorflow/python:script_ops",
        "//tensorflow/python:state_ops",
        "//tensorflow/python:state_ops_gen",
        "//tensorflow/python:tensor_array_grad",
        "//tensorflow/python:training",
        "//tensorflow/python:util",
        "//tensorflow/python:variable_scope",
        "//tensorflow/python:variables",
        "//tensorflow/python:while_v2",
    ],
    shard_count = 16,
    tags = ["no_gpu"],  # TODO(b/117928656)
)

tf_py_test(
    name = "control_flow_util_test",
    size = "small",
    srcs = ["control_flow_util_test.py"],
    additional_deps = [
        "//tensorflow/python:client_testlib",
        "//tensorflow/python:control_flow_ops",
        "//tensorflow/python:control_flow_ops_gen",
        "//tensorflow/python:control_flow_util",
        "//tensorflow/python:test_ops",
    ],
)

tf_py_test(
    name = "control_flow_util_v2_test",
    size = "small",
    srcs = ["control_flow_util_v2_test.py"],
    additional_deps = [
        "//tensorflow/python:client_testlib",
        "//tensorflow/python:cond_v2",
        "//tensorflow/python:constant_op",
        "//tensorflow/python:control_flow_ops",
        "//tensorflow/python:control_flow_util_v2",
        "//tensorflow/python:while_v2",
    ],
    tags = ["no_gpu"],  # TODO(b/117796385): runs out of memory
)

gpu_py_test(
    name = "conv1d_test",
    size = "small",
    srcs = ["conv1d_test.py"],
    additional_deps = [
        "//tensorflow/python:array_ops",
        "//tensorflow/python:client_testlib",
        "//tensorflow/python:framework_for_generated_wrappers",
        "//tensorflow/python:nn_ops",
    ],
)

gpu_py_test(
    name = "conv2d_transpose_test",
    size = "small",
    srcs = ["conv2d_transpose_test.py"],
    additional_deps = [
        "//third_party/py/numpy",
        "//tensorflow/python:client",
        "//tensorflow/python:client_testlib",
        "//tensorflow/python:framework_for_generated_wrappers",
        "//tensorflow/python:nn_grad",
        "//tensorflow/python:nn_ops",
    ],
)

gpu_py_test(
    name = "conv3d_backprop_filter_v2_grad_test",
    size = "small",
    srcs = ["conv3d_backprop_filter_v2_grad_test.py"],
    additional_deps = [
        "//third_party/py/numpy",
        "//tensorflow/python:array_ops",
        "//tensorflow/python:client_testlib",
        "//tensorflow/python:framework_for_generated_wrappers",
        "//tensorflow/python:nn_grad",
        "//tensorflow/python:nn_ops",
    ],
)

gpu_py_test(
    name = "cross_grad_test",
    size = "small",
    srcs = ["cross_grad_test.py"],
    additional_deps = [
        "//tensorflow/python:array_ops",
        "//tensorflow/python:client_testlib",
        "//tensorflow/python:math_ops",
    ],
)

gpu_py_test(
    name = "denormal_test",
    size = "small",
    srcs = ["denormal_test.py"],
    additional_deps = [
        "//third_party/py/numpy",
        "//tensorflow/python:array_ops",
        "//tensorflow/python:client_testlib",
        "//tensorflow/python:framework_for_generated_wrappers",
        "//tensorflow/python:platform",
    ],
)

gpu_py_test(
    name = "dense_update_ops_test",
    size = "small",
    srcs = ["dense_update_ops_test.py"],
    additional_deps = [
        "//third_party/py/numpy",
        "//tensorflow/python:array_ops",
        "//tensorflow/python:client_testlib",
        "//tensorflow/python:framework_for_generated_wrappers",
        "//tensorflow/python:math_ops",
        "//tensorflow/python:state_ops",
        "//tensorflow/python:variables",
    ],
)

gpu_py_test(
    name = "depthtospace_op_test",
    size = "medium",
    srcs = ["depthtospace_op_test.py"],
    additional_deps = [
        "//third_party/py/numpy",
        "//tensorflow/python:array_ops",
        "//tensorflow/python:client_testlib",
        "//tensorflow/python:framework_for_generated_wrappers",
        "//tensorflow/python:math_ops",
    ],
    tags = ["no_windows_gpu"],
)

gpu_py_test(
    name = "division_past_test",
    size = "medium",
    srcs = ["division_past_test.py"],
    additional_deps = [
        "//third_party/py/numpy",
        "//tensorflow/python:client_testlib",
        "//tensorflow/python:framework_for_generated_wrappers",
    ],
    tags = ["manual"],
)

gpu_py_test(
    name = "dynamic_partition_op_test",
    size = "medium",
    srcs = ["dynamic_partition_op_test.py"],
    additional_deps = [
        "//third_party/py/numpy",
        "//tensorflow/python:array_ops",
        "//tensorflow/python:client_testlib",
        "//tensorflow/python:data_flow_grad",
        "//tensorflow/python:data_flow_ops",
        "//tensorflow/python:framework_for_generated_wrappers",
        "//tensorflow/python:gradients",
    ],
)

gpu_py_test(
    name = "dynamic_stitch_op_test",
    size = "small",
    srcs = ["dynamic_stitch_op_test.py"],
    additional_deps = [
        "//third_party/py/numpy",
        "//tensorflow/python:client_testlib",
        "//tensorflow/python:data_flow_grad",
        "//tensorflow/python:data_flow_ops",
        "//tensorflow/python:framework_for_generated_wrappers",
        "//tensorflow/python:gradients",
    ],
)

gpu_py_test(
    name = "extract_image_patches_op_test",
    size = "small",
    srcs = ["extract_image_patches_op_test.py"],
    additional_deps = [
        "//third_party/py/numpy",
        "//tensorflow/python:array_ops",
        "//tensorflow/python:client_testlib",
        "//tensorflow/python:framework_for_generated_wrappers",
    ],
)

gpu_py_test(
    name = "extract_volume_patches_op_test",
    size = "small",
    srcs = ["extract_volume_patches_op_test.py"],
    additional_deps = [
        "//third_party/py/numpy",
        "//tensorflow/python:array_ops",
        "//tensorflow/python:client_testlib",
        "//tensorflow/python:framework_for_generated_wrappers",
    ],
)

gpu_py_test(
    name = "functional_ops_test",
    size = "small",
    srcs = ["functional_ops_test.py"],
    additional_deps = [
        "//third_party/py/numpy",
        "//tensorflow/core:protos_all_py",
        "//tensorflow/python:array_ops",
        "//tensorflow/python:client_testlib",
        "//tensorflow/python:framework",
        "//tensorflow/python:framework_for_generated_wrappers",
        "//tensorflow/python:functional_ops",
        "//tensorflow/python:gradients",
        "//tensorflow/python:init_ops",
        "//tensorflow/python:math_ops",
        "//tensorflow/python:tensor_array_grad",
        "//tensorflow/python:variable_scope",
        "//tensorflow/python:variables",
        "//tensorflow/python/data/ops:iterator_ops",
    ],
    grpc_enabled = True,
    tags = ["no_windows"],
)

gpu_py_test(
    name = "gather_nd_op_test",
    size = "small",
    srcs = ["gather_nd_op_test.py"],
    additional_deps = [
        "//third_party/py/numpy",
        "//tensorflow/python:array_ops",
        "//tensorflow/python:client",
        "//tensorflow/python:client_testlib",
        "//tensorflow/python:framework_for_generated_wrappers",
        "//tensorflow/python:gradients",
        "//tensorflow/python:variables",
    ],
)

gpu_py_test(
    name = "gather_op_test",
    size = "medium",
    srcs = ["gather_op_test.py"],
    additional_deps = [
        "//third_party/py/numpy",
        "//tensorflow/python:array_ops",
        "//tensorflow/python:client_testlib",
        "//tensorflow/python:framework_for_generated_wrappers",
        "//tensorflow/python:gradients",
    ],
)

gpu_py_test(
    name = "gradient_correctness_test",
    size = "small",
    srcs = ["gradient_correctness_test.py"],
    additional_deps = [
        "//third_party/py/numpy",
        "//tensorflow/python:client_testlib",
        "//tensorflow/python:framework_for_generated_wrappers",
        "//tensorflow/python:gradients",
        "//tensorflow/python:math_ops",
    ],
)

gpu_py_test(
    name = "init_ops_test",
    size = "medium",
    srcs = ["init_ops_test.py"],
    additional_deps = [
        "//third_party/py/numpy",
        "//tensorflow/python:array_ops",
        "//tensorflow/python:client_testlib",
        "//tensorflow/python:layers",
        "//tensorflow/python:framework",
        "//tensorflow/python:framework_for_generated_wrappers",
        "//tensorflow/python:init_ops",
        "//tensorflow/python:linalg_ops",
        "//tensorflow/python:math_ops",
        "//tensorflow/python:nn_ops",
        "//tensorflow/python:partitioned_variables",
        "//tensorflow/python:random_ops",
        "//tensorflow/python:variable_scope",
        "//tensorflow/python:variables",
    ],
    shard_count = 4,
    tags = [
        "noasan",
        "notap",
    ],
)

gpu_py_test(
    name = "linalg_ops_test",
    size = "medium",
    srcs = ["linalg_ops_test.py"],
    additional_deps = [
        "@absl_py//absl/testing:parameterized",
        "//third_party/py/numpy",
        "//tensorflow/python:array_ops",
        "//tensorflow/python:client_testlib",
        "//tensorflow/python:framework_for_generated_wrappers",
        "//tensorflow/python:linalg_ops",
        "//tensorflow/python:math_ops",
        "//tensorflow/python/ops/linalg",
    ],
    tags = ["no_windows_gpu"],
)

gpu_py_test(
    name = "lrn_op_test",
    size = "small",
    srcs = ["lrn_op_test.py"],
    additional_deps = [
        "//third_party/py/numpy",
        "//tensorflow/python:array_ops",
        "//tensorflow/python:client_testlib",
        "//tensorflow/python:framework_for_generated_wrappers",
        "//tensorflow/python:gradients",
        "//tensorflow/python:nn",
        "//tensorflow/python:nn_grad",
    ],
)

gpu_py_test(
    name = "manip_ops_test",
    size = "small",
    srcs = ["manip_ops_test.py"],
    additional_deps = [
        "//third_party/py/numpy",
        "//tensorflow/python:manip_ops",
        "//tensorflow/python:client_testlib",
        "//tensorflow/python:framework_for_generated_wrappers",
    ],
    tags = ["no_windows_gpu"],
)

gpu_py_test(
    name = "matmul_op_test",
    size = "medium",
    srcs = ["matmul_op_test.py"],
    additional_deps = [
        "//third_party/py/numpy",
        "//tensorflow/python:array_ops",
        "//tensorflow/python:client_testlib",
        "//tensorflow/python:framework_for_generated_wrappers",
        "//tensorflow/python:framework_test_lib",
        "//tensorflow/python:math_ops",
        "//tensorflow/python:random_ops",
        "//tensorflow/python:variables",
    ],
    shard_count = 20,
)

gpu_py_test(
    name = "morphological_ops_test",
    size = "small",
    srcs = ["morphological_ops_test.py"],
    additional_deps = [
        "//third_party/py/numpy",
        "//tensorflow/python:client_testlib",
        "//tensorflow/python:framework_for_generated_wrappers",
        "//tensorflow/python:nn_grad",
        "//tensorflow/python:nn_ops",
    ],
)

gpu_py_test(
    name = "numerics_test",
    size = "small",
    srcs = ["numerics_test.py"],
    additional_deps = [
        "//third_party/py/numpy",
        "//tensorflow/python:array_ops",
        "//tensorflow/python:client_testlib",
        "//tensorflow/python:control_flow_ops",
        "//tensorflow/python:framework_for_generated_wrappers",
        "//tensorflow/python:math_ops",
        "//tensorflow/python:numerics",
    ],
)

gpu_py_test(
    name = "one_hot_op_test",
    size = "small",
    srcs = ["one_hot_op_test.py"],
    additional_deps = [
        "//third_party/py/numpy",
        "//tensorflow/python:array_ops",
        "//tensorflow/python:client_testlib",
        "//tensorflow/python:framework_for_generated_wrappers",
    ],
    tags = ["no_windows_gpu"],
)

gpu_py_test(
    name = "stack_op_test",
    size = "small",
    srcs = ["stack_op_test.py"],
    additional_deps = [
        "//third_party/py/numpy",
        "//tensorflow/python:array_ops",
        "//tensorflow/python:client_testlib",
        "//tensorflow/python:errors",
        "//tensorflow/python:framework_for_generated_wrappers",
        "//tensorflow/python:variables",
    ],
)

gpu_py_test(
    name = "pad_op_test",
    size = "small",
    srcs = ["pad_op_test.py"],
    additional_deps = [
        "//third_party/py/numpy",
        "//tensorflow/python:array_ops",
        "//tensorflow/python:client_testlib",
        "//tensorflow/python:framework_for_generated_wrappers",
    ],
)

gpu_py_test(
    name = "padding_fifo_queue_test",
    size = "small",
    srcs = ["padding_fifo_queue_test.py"],
    additional_deps = [
        "//third_party/py/numpy",
        "//tensorflow/python:array_ops",
        "//tensorflow/python:client_testlib",
        "//tensorflow/python:data_flow_ops",
        "//tensorflow/python:errors",
        "//tensorflow/python:framework_for_generated_wrappers",
    ],
)

gpu_py_test(
    name = "py_func_test",
    size = "small",
    srcs = ["py_func_test.py"],
    additional_deps = [
        "//third_party/py/numpy",
        "//tensorflow/python:array_ops",
        "//tensorflow/python:client",
        "//tensorflow/python:client_testlib",
        "//tensorflow/python:errors",
        "//tensorflow/python:framework_for_generated_wrappers",
        "//tensorflow/python:script_ops",
        "//tensorflow/python/eager:context",
        "//tensorflow/python/eager:function",
    ],
    tags = ["no_windows"],
)

gpu_py_test(
    name = "reduce_join_op_test",
    size = "small",
    srcs = ["reduce_join_op_test.py"],
    additional_deps = [
        "//third_party/py/numpy",
        "//tensorflow/python:array_ops",
        "//tensorflow/python:client_testlib",
        "//tensorflow/python:framework_for_generated_wrappers",
        "//tensorflow/python:string_ops",
    ],
)

gpu_py_test(
    name = "reduction_ops_test",
    size = "medium",
    srcs = ["reduction_ops_test.py"],
    additional_deps = [
        "//third_party/py/numpy",
        "//tensorflow/python:array_ops",
        "//tensorflow/python:client_testlib",
        "//tensorflow/python:framework_for_generated_wrappers",
        "//tensorflow/python:math_ops",
    ],
    shard_count = 4,
    tags = ["no_windows_gpu"],
)

gpu_py_test(
    name = "reduction_ops_test_big",
    size = "medium",
    srcs = ["reduction_ops_test_big.py"],
    additional_deps = [
        "//third_party/py/numpy",
        "//tensorflow/python:array_ops",
        "//tensorflow/python:client_testlib",
        "//tensorflow/python:framework_for_generated_wrappers",
        "//tensorflow/python:math_ops",
    ],
    tags = [
        "manual",
        "no_gpu",
        "nogpu",
        "noguitar",
        "notap",
    ],
)

gpu_py_test(
    name = "relu_op_test",
    size = "small",
    srcs = ["relu_op_test.py"],
    additional_deps = [
        "//third_party/py/numpy",
        "//tensorflow/python:client_testlib",
        "//tensorflow/python:framework_for_generated_wrappers",
        "//tensorflow/python:gradients",
        "//tensorflow/python:nn_grad",
        "//tensorflow/python:nn_ops",
        "//tensorflow/python:random_ops",
        "//tensorflow/python:training",
        "//tensorflow/python:variables",
    ],
)

gpu_py_test(
    name = "reshape_op_test",
    size = "small",
    srcs = ["reshape_op_test.py"],
    additional_deps = [
        "//third_party/py/numpy",
        "//tensorflow/python:array_ops",
        "//tensorflow/python:client_testlib",
        "//tensorflow/python:framework_for_generated_wrappers",
    ],
)

gpu_py_test(
    name = "reverse_sequence_op_test",
    size = "small",
    srcs = ["reverse_sequence_op_test.py"],
    additional_deps = [
        "//third_party/py/numpy",
        "//tensorflow/python:array_ops",
        "//tensorflow/python:client_testlib",
        "//tensorflow/python:framework_for_generated_wrappers",
    ],
)

gpu_py_test(
    name = "compare_and_bitpack_op_test",
    size = "small",
    srcs = ["compare_and_bitpack_op_test.py"],
    additional_deps = [
        "//third_party/py/numpy",
        "//tensorflow/python:math_ops",
        "//tensorflow/python:client_testlib",
        "//tensorflow/python:framework_for_generated_wrappers",
    ],
)

gpu_py_test(
    name = "scalar_test",
    size = "small",
    srcs = ["scalar_test.py"],
    additional_deps = [
        "//third_party/py/numpy",
        "//tensorflow/python:array_ops",
        "//tensorflow/python:client_testlib",
        "//tensorflow/python:framework_for_generated_wrappers",
        "//tensorflow/python:io_ops_gen",
        "//tensorflow/python:math_ops",
        "//tensorflow/python:nn_grad",
        "//tensorflow/python:platform",
        "//tensorflow/python:random_ops",
        "//tensorflow/python:sparse_ops",
    ],
)

gpu_py_test(
    name = "scan_ops_test",
    size = "medium",
    srcs = ["scan_ops_test.py"],
    additional_deps = [
        "//third_party/py/numpy",
        "//tensorflow/python:client_testlib",
        "//tensorflow/python:errors",
        "//tensorflow/python:framework_for_generated_wrappers",
        "//tensorflow/python:math_ops",
    ],
)

gpu_py_test(
    name = "session_ops_test",
    size = "small",
    srcs = ["session_ops_test.py"],
    additional_deps = [
        "//tensorflow/python:client_testlib",
        "//tensorflow/python:framework_for_generated_wrappers",
        "//tensorflow/python:math_ops",
        "//tensorflow/python:session_ops",
    ],
)

gpu_py_test(
    name = "shape_ops_test",
    size = "medium",
    srcs = ["shape_ops_test.py"],
    additional_deps = [
        "//third_party/py/numpy",
        "//tensorflow/core:protos_all_py",
        "//tensorflow/python:array_ops",
        "//tensorflow/python:client_testlib",
        "//tensorflow/python:errors",
        "//tensorflow/python:framework",
        "//tensorflow/python:framework_for_generated_wrappers",
        "//tensorflow/python:gradients",
    ],
)

gpu_py_test(
    name = "softmax_op_test",
    size = "medium",
    srcs = ["softmax_op_test.py"],
    additional_deps = [
        "//third_party/py/numpy",
        "//tensorflow/python:array_ops",
        "//tensorflow/python:client_testlib",
        "//tensorflow/python:errors",
        "//tensorflow/python:framework_for_generated_wrappers",
        "//tensorflow/python:nn_ops",
    ],
)

gpu_py_test(
    name = "softplus_op_test",
    size = "small",
    srcs = ["softplus_op_test.py"],
    additional_deps = [
        "//third_party/py/numpy",
        "//tensorflow/python:client_testlib",
        "//tensorflow/python:framework_for_generated_wrappers",
        "//tensorflow/python:nn_grad",
        "//tensorflow/python:nn_ops",
    ],
)

gpu_py_test(
    name = "softsign_op_test",
    size = "small",
    srcs = ["softsign_op_test.py"],
    additional_deps = [
        "//third_party/py/numpy",
        "//tensorflow/python:client_testlib",
        "//tensorflow/python:framework_for_generated_wrappers",
        "//tensorflow/python:nn_grad",
        "//tensorflow/python:nn_ops",
    ],
)

gpu_py_test(
    name = "spacetobatch_op_test",
    size = "small",
    srcs = ["spacetobatch_op_test.py"],
    additional_deps = [
        "//third_party/py/numpy",
        "//tensorflow/python:array_ops",
        "//tensorflow/python:array_ops_gen",
        "//tensorflow/python:client_testlib",
        "//tensorflow/python:framework",
        "//tensorflow/python:framework_for_generated_wrappers",
        "//tensorflow/python:math_ops",
    ],
)

gpu_py_test(
    name = "spacetodepth_op_test",
    size = "medium",
    srcs = ["spacetodepth_op_test.py"],
    additional_deps = [
        "//third_party/py/numpy",
        "//tensorflow/python:array_ops",
        "//tensorflow/python:client_testlib",
        "//tensorflow/python:framework_for_generated_wrappers",
        "//tensorflow/python:math_ops",
    ],
    tags = ["no_windows_gpu"],
)

tf_py_test(
    name = "sparse_serialization_ops_test",
    size = "small",
    srcs = ["sparse_serialization_ops_test.py"],
    additional_deps = [
        "//third_party/py/numpy",
        "//tensorflow/python:array_ops",
        "//tensorflow/python:client_testlib",
        "//tensorflow/python:framework",
        "//tensorflow/python:framework_for_generated_wrappers",
        "//tensorflow/python:sparse_ops",
    ],
)

tf_py_test(
    name = "sparse_tensors_map_ops_test",
    size = "small",
    srcs = ["sparse_tensors_map_ops_test.py"],
    additional_deps = [
        "//third_party/py/numpy",
        "//tensorflow/python:array_ops",
        "//tensorflow/python:client",
        "//tensorflow/python:client_testlib",
        "//tensorflow/python:framework",
        "//tensorflow/python:framework_for_generated_wrappers",
        "//tensorflow/python:sparse_ops",
        "//tensorflow/python:variables",
    ],
)

gpu_py_test(
    name = "sparse_tensor_dense_matmul_grad_test",
    size = "small",
    srcs = ["sparse_tensor_dense_matmul_grad_test.py"],
    additional_deps = [
        "//third_party/py/numpy",
        "//tensorflow/python:client_testlib",
        "//tensorflow/python:framework",
        "//tensorflow/python:framework_for_generated_wrappers",
        "//tensorflow/python:sparse_grad",
        "//tensorflow/python:sparse_ops",
    ],
)

gpu_py_test(
    name = "sparse_xent_op_test",
    size = "small",
    srcs = ["sparse_xent_op_test.py"],
    additional_deps = [
        "//third_party/py/numpy",
        "//tensorflow/core:protos_all_py",
        "//tensorflow/python:array_ops",
        "//tensorflow/python:client",
        "//tensorflow/python:client_testlib",
        "//tensorflow/python:errors",
        "//tensorflow/python:framework_for_generated_wrappers",
        "//tensorflow/python:gradients",
        "//tensorflow/python:math_ops",
        "//tensorflow/python:nn_grad",
        "//tensorflow/python:nn_ops",
        "//tensorflow/python:nn_ops_gen",
        "//tensorflow/python:platform",
        "//tensorflow/python:sparse_ops",
        "//tensorflow/python:random_ops",
        "//tensorflow/python:variables",
    ],
)

gpu_py_test(
    name = "split_op_test",
    size = "medium",
    srcs = ["split_op_test.py"],
    additional_deps = [
        "//third_party/py/numpy",
        "//tensorflow/python:array_ops",
        "//tensorflow/python:client_testlib",
        "//tensorflow/python:framework_for_generated_wrappers",
        "//tensorflow/python:gradients",
        "//tensorflow/python:math_ops",
    ],
)

gpu_py_test(
    name = "stack_ops_test",
    size = "small",
    srcs = ["stack_ops_test.py"],
    additional_deps = [
        "//third_party/py/numpy",
        "//tensorflow/python:client_testlib",
        "//tensorflow/python:control_flow_ops",
        "//tensorflow/python:data_flow_ops_gen",
        "//tensorflow/python:errors",
        "//tensorflow/python:framework_for_generated_wrappers",
        "//tensorflow/python:math_ops",
    ],
)

gpu_py_test(
    name = "string_to_hash_bucket_op_test",
    size = "small",
    srcs = ["string_to_hash_bucket_op_test.py"],
    additional_deps = [
        "//tensorflow/python:array_ops",
        "//tensorflow/python:client_testlib",
        "//tensorflow/python:framework_for_generated_wrappers",
        "//tensorflow/python:string_ops",
    ],
)

gpu_py_test(
    name = "string_to_number_op_test",
    size = "small",
    srcs = ["string_to_number_op_test.py"],
    additional_deps = [
        "//tensorflow/python:array_ops",
        "//tensorflow/python:client_testlib",
        "//tensorflow/python:framework_for_generated_wrappers",
        "//tensorflow/python:parsing_ops",
    ],
)

<<<<<<< HEAD
gpu_py_test(
    name = "summary_audio_op_test",
=======
cuda_py_test(
    name = "summary_v1_audio_op_test",
>>>>>>> 54588d50
    size = "small",
    srcs = ["summary_v1_audio_op_test.py"],
    additional_deps = [
        "//third_party/py/numpy",
        "//tensorflow/core:protos_all_py",
        "//tensorflow/python:client_testlib",
        "//tensorflow/python:framework_for_generated_wrappers",
        "//tensorflow/python:summary",
    ],
)

<<<<<<< HEAD
gpu_py_test(
    name = "summary_image_op_test",
=======
cuda_py_test(
    name = "summary_v1_image_op_test",
>>>>>>> 54588d50
    size = "small",
    srcs = ["summary_v1_image_op_test.py"],
    additional_deps = [
        "//third_party/py/numpy",
        "//tensorflow/core:protos_all_py",
        "//tensorflow/python:client_testlib",
        "//tensorflow/python:framework_for_generated_wrappers",
        "//tensorflow/python:image_ops",
        "//tensorflow/python:nn_grad",
        "//tensorflow/python:summary",
    ],
)

gpu_py_test(
    name = "tensor_array_ops_test",
    size = "small",
    srcs = ["tensor_array_ops_test.py"],
    additional_deps = [
        "//third_party/py/numpy",
        "//tensorflow/python:array_ops",
        "//tensorflow/python:client_testlib",
        "//tensorflow/python:control_flow_ops",
        "//tensorflow/python:data_flow_ops_gen",
        "//tensorflow/python:distributed_framework_test_lib",
        "//tensorflow/python:framework_for_generated_wrappers",
        "//tensorflow/python:framework_test_lib",
        "//tensorflow/python:gradients",
        "//tensorflow/python:init_ops",
        "//tensorflow/python:math_ops",
        "//tensorflow/python:nn_grad",
        "//tensorflow/python:training",
        "//tensorflow/python:tensor_array_grad",
        "//tensorflow/python:tensor_array_ops",
        "//tensorflow/python:variables",
        "//tensorflow/python:variable_scope",
        "//tensorflow/python/eager:backprop",
        "//tensorflow/python/eager:context",
    ],
    flaky = 1,  # create_local_cluster sometimes times out.
)

gpu_py_test(
    name = "trace_op_test",
    size = "small",
    srcs = ["trace_op_test.py"],
    additional_deps = [
        "//third_party/py/numpy",
        "//tensorflow/python:client_testlib",
        "//tensorflow/python:math_ops",
    ],
    tags = ["no_windows_gpu"],
)

gpu_py_test(
    name = "transpose_op_test",
    size = "medium",
    srcs = ["transpose_op_test.py"],
    additional_deps = [
        "//third_party/py/numpy",
        "//tensorflow/python:array_ops",
        "//tensorflow/python:client_testlib",
        "//tensorflow/python:framework_for_generated_wrappers",
    ],
    shard_count = 10,
    tags = [
        "no_gpu",
        "no_oss",
        "optonly",  # times out
    ],
)

gpu_py_test(
    name = "unstack_op_test",
    size = "small",
    srcs = ["unstack_op_test.py"],
    additional_deps = [
        "//third_party/py/numpy",
        "//tensorflow/python:array_ops",
        "//tensorflow/python:client_testlib",
        "//tensorflow/python:framework_for_generated_wrappers",
    ],
)

gpu_py_test(
    name = "variable_ops_test",
    size = "small",
    srcs = ["variable_ops_test.py"],
    additional_deps = [
        "//third_party/py/numpy",
        "//tensorflow/python:array_ops",
        "//tensorflow/python:client_testlib",
        "//tensorflow/python:errors",
        "//tensorflow/python:framework_for_generated_wrappers",
        "//tensorflow/python:math_ops",
        "//tensorflow/python:state_ops",
        "//tensorflow/python:state_ops_gen",
        "//tensorflow/python:variables",
    ],
)

gpu_py_test(
    name = "xent_op_test",
    size = "small",
    srcs = ["xent_op_test.py"],
    additional_deps = [
        "//third_party/py/numpy",
        "//tensorflow/python:client_testlib",
        "//tensorflow/python:framework_for_generated_wrappers",
        "//tensorflow/python:gradients",
        "//tensorflow/python:math_ops",
        "//tensorflow/python:nn_grad",
        "//tensorflow/python:nn_ops",
        "//tensorflow/python:nn_ops_gen",
    ],
)

gpu_py_test(
    name = "zero_division_test",
    size = "small",
    srcs = ["zero_division_test.py"],
    additional_deps = [
        "//tensorflow/python:client_testlib",
        "//tensorflow/python:errors",
        "//tensorflow/python:framework_for_generated_wrappers",
    ],
)

gpu_py_test(
    name = "atrous_conv2d_test",
    size = "medium",
    srcs = ["atrous_conv2d_test.py"],
    additional_deps = [
        "//third_party/py/numpy",
        "//tensorflow/python:array_ops",
        "//tensorflow/python:client_testlib",
        "//tensorflow/python:framework_for_generated_wrappers",
        "//tensorflow/python:nn",
        "//tensorflow/python:nn_grad",
        "//tensorflow/python:nn_ops",
    ],
    shard_count = 2,
    tags = [
        "no_gpu",  #  Flaky: b/80127739
    ],
)

gpu_py_test(
    name = "atrous_convolution_test",
    size = "medium",
    srcs = ["atrous_convolution_test.py"],
    additional_deps = [
        "//third_party/py/numpy",
        "//tensorflow/python:array_ops",
        "//tensorflow/python:client_testlib",
        "//tensorflow/python:framework_for_generated_wrappers",
        "//tensorflow/python:nn_grad",
        "//tensorflow/python:nn_ops",
    ],
    tags = ["manual"],
)

gpu_py_test(
    name = "pool_test",
    size = "medium",
    srcs = ["pool_test.py"],
    additional_deps = [
        "//third_party/py/numpy",
        "//tensorflow/python:client_testlib",
        "//tensorflow/python:framework_for_generated_wrappers",
        "//tensorflow/python:nn_grad",
        "//tensorflow/python:nn_ops",
    ],
)

gpu_py_test(
    name = "conv2d_backprop_filter_grad_test",
    size = "medium",
    srcs = ["conv2d_backprop_filter_grad_test.py"],
    additional_deps = [
        "//third_party/py/numpy",
        "//tensorflow/python:array_ops",
        "//tensorflow/python:client_testlib",
        "//tensorflow/python:framework_for_generated_wrappers",
        "//tensorflow/python:nn_grad",
        "//tensorflow/python:nn_ops",
    ],
    shard_count = 2,
    tags = [
        "optonly",  # flaky timeouts unless optimized
    ],
)

gpu_py_test(
    name = "conv3d_transpose_test",
    size = "medium",
    srcs = ["conv3d_transpose_test.py"],
    additional_deps = [
        "//third_party/py/numpy",
        "//tensorflow/python:client_testlib",
        "//tensorflow/python:framework_for_generated_wrappers",
        "//tensorflow/python:nn_grad",
        "//tensorflow/python:nn_ops",
    ],
)

gpu_py_test(
    name = "conv_ops_test",
    size = "medium",
    srcs = ["conv_ops_test.py"],
    additional_deps = [
        "//third_party/py/numpy",
        "//tensorflow/contrib/layers:layers_py",
        "//tensorflow/python:array_ops",
        "//tensorflow/python:client",
        "//tensorflow/python:client_testlib",
        "//tensorflow/python:errors",
        "//tensorflow/python:framework_for_generated_wrappers",
        "//tensorflow/python:framework_test_lib",
        "//tensorflow/python:nn",
        "//tensorflow/python:nn_grad",
        "//tensorflow/python:nn_ops",
        "//tensorflow/python:platform",
        "//tensorflow/python:random_ops",
        "//tensorflow/python:variables",
    ],
    shard_count = 4,
    tags = [
        # TODO(b/118887316): Re-enable this test in Kokoro.
        "no_oss",
        "optonly",  # times out
    ],
)

gpu_py_test(
    name = "depthwise_conv_op_test",
    size = "medium",  # http://b/30603882
    srcs = ["depthwise_conv_op_test.py"],
    additional_deps = [
        "//third_party/py/numpy",
        "//tensorflow/python:client_testlib",
        "//tensorflow/python:framework_for_generated_wrappers",
        "//tensorflow/python:array_ops",
        "//tensorflow/python:nn",
        "//tensorflow/python:nn_grad",
        "//tensorflow/python:nn_ops",
    ],
    # TODO(b/118842098): Re-enable this test in Kokoro.
    tags = ["no_oss"],
)

tf_py_test(
    name = "neon_depthwise_conv_op_test",
    size = "medium",
    srcs = ["neon_depthwise_conv_op_test.py"],
    additional_deps = [
        "//third_party/py/numpy",
        "//tensorflow/python:client_testlib",
        "//tensorflow/python:framework_for_generated_wrappers",
        "//tensorflow/python:array_ops",
        "//tensorflow/python:nn",
        "//tensorflow/python:nn_grad",
        "//tensorflow/python:nn_ops",
    ],
    tags = ["no_windows"],
)

gpu_py_test(
    name = "division_future_test",
    size = "medium",
    srcs = ["division_future_test.py"],
    additional_deps = [
        "//third_party/py/numpy",
        "//tensorflow/python:client_testlib",
        "//tensorflow/python:framework_for_generated_wrappers",
    ],
    tags = ["manual"],
)

<<<<<<< HEAD
gpu_py_test(
    name = "dct_ops_test",
    srcs = ["dct_ops_test.py"],
    additional_deps = [
        "//third_party/py/numpy",
        "//tensorflow/python:client_testlib",
        "//tensorflow/python:framework_for_generated_wrappers",
        "//tensorflow/python:spectral_ops",
        "//tensorflow/python:spectral_ops_test_util",
    ],
)

gpu_py_test(
    name = "fft_ops_test",
    size = "medium",
    srcs = ["fft_ops_test.py"],
    additional_deps = [
        "//third_party/py/numpy",
        "//tensorflow/python:client_testlib",
        "//tensorflow/python:framework_for_generated_wrappers",
        "//tensorflow/python:math_ops",
        "//tensorflow/python:spectral_ops",
        "//tensorflow/python:spectral_ops_test_util",
    ],
    shard_count = 4,
    tags = ["optonly"],
)

gpu_py_test(
=======
cuda_py_test(
>>>>>>> 54588d50
    name = "pooling_ops_3d_test",
    size = "medium",
    srcs = ["pooling_ops_3d_test.py"],
    additional_deps = [
        "//third_party/py/numpy",
        "//tensorflow/python:client_testlib",
        "//tensorflow/python:framework_for_generated_wrappers",
        "//tensorflow/python:nn_grad",
        "//tensorflow/python:nn_ops",
    ],
)

gpu_py_test(
    name = "pooling_ops_test",
    size = "medium",
    srcs = ["pooling_ops_test.py"],
    additional_deps = [
        "//third_party/py/numpy",
        "//tensorflow/python:array_ops",
        "//tensorflow/python:client_testlib",
        "//tensorflow/python:errors",
        "//tensorflow/python:framework_for_generated_wrappers",
        "//tensorflow/python:framework_test_lib",
        "//tensorflow/python:nn_grad",
        "//tensorflow/python:nn_ops",
        "//tensorflow/python:nn_ops_gen",
    ],
    shard_count = 4,
)

gpu_py_test(
    name = "rnn_test",
    size = "medium",
    srcs = ["rnn_test.py"],
    additional_deps = [
        "//third_party/py/numpy",
        "//tensorflow/contrib/rnn:rnn_py",
        "//tensorflow/core:protos_all_py",
        "//tensorflow/python:array_ops",
        "//tensorflow/python:client",
        "//tensorflow/python:client_testlib",
        "//tensorflow/python:control_flow_ops",
        "//tensorflow/python:data_flow_grad",
        "//tensorflow/python:framework_for_generated_wrappers",
        "//tensorflow/python:framework_test_lib",
        "//tensorflow/python:gradients",
        "//tensorflow/python:init_ops",
        "//tensorflow/python:nn_grad",
        "//tensorflow/python:rnn",
        "//tensorflow/python:rnn_cell",
        "//tensorflow/python:sparse_grad",
        "//tensorflow/python:tensor_array_grad",
        "//tensorflow/python:tensor_array_ops",
        "//tensorflow/python:variables",
        "//tensorflow/python/eager:context",
    ],
    shard_count = 10,
)

gpu_py_test(
    name = "scatter_ops_test",
    size = "medium",  # NOTE: This is not run by default.
    srcs = ["scatter_ops_test.py"],
    additional_deps = [
        "//third_party/py/numpy",
        "//tensorflow/python:client_testlib",
        "//tensorflow/python:framework_for_generated_wrappers",
        "//tensorflow/python:state_ops",
        "//tensorflow/python:variables",
    ],
    shard_count = 2,
    tags = ["optonly"],
)

gpu_py_test(
    name = "slice_op_test",
    size = "medium",
    srcs = ["slice_op_test.py"],
    additional_deps = [
        "//third_party/py/numpy",
        "//tensorflow/python:array_ops",
        "//tensorflow/python:client_testlib",
        "//tensorflow/python:errors",
        "//tensorflow/python:framework_for_generated_wrappers",
        "//tensorflow/python:gradients",
    ],
)

gpu_py_test(
    name = "huge_slice_op_test",
    size = "medium",
    srcs = ["huge_slice_op_test.py"],
    additional_deps = [
        "//third_party/py/numpy",
        "//tensorflow/python:array_ops",
        "//tensorflow/python:client_testlib",
        "//tensorflow/python:errors",
        "//tensorflow/python:framework_for_generated_wrappers",
    ],
    tags = [
        "no_oss",  # Requires 4GB+ RAM
    ],
)

gpu_py_test(
    name = "sparse_matmul_op_test",
    size = "medium",
    srcs = ["sparse_matmul_op_test.py"],
    additional_deps = [
        "//third_party/py/numpy",
        "//tensorflow/python:client_testlib",
        "//tensorflow/python:framework_for_generated_wrappers",
        "//tensorflow/python:math_ops",
    ],
    tags = ["no_windows"],
)

gpu_py_test(
    name = "sparse_ops_test",
    size = "medium",
    srcs = ["sparse_ops_test.py"],
    additional_deps = [
        "//third_party/py/numpy",
        "//tensorflow/python:array_ops",
        "//tensorflow/python:client_testlib",
        "//tensorflow/python:framework",
        "//tensorflow/python:framework_for_generated_wrappers",
        "//tensorflow/python:framework_test_lib",
        "//tensorflow/python:nn_ops",
        "//tensorflow/python:platform_test",
        "//tensorflow/python:sparse_grad",
        "//tensorflow/python:sparse_ops",
    ],
    shard_count = 5,
    tags = [
        "noasan",
        "optonly",  # b/77589990
    ],
)

gpu_py_test(
    name = "sparse_tensor_dense_matmul_op_test",
    size = "medium",
    srcs = ["sparse_tensor_dense_matmul_op_test.py"],
    additional_deps = [
        "//third_party/py/numpy",
        "//tensorflow/core:protos_all_py",
        "//tensorflow/python:array_ops",
        "//tensorflow/python:client",
        "//tensorflow/python:client_testlib",
        "//tensorflow/python:control_flow_ops",
        "//tensorflow/python:framework",
        "//tensorflow/python:framework_for_generated_wrappers",
        "//tensorflow/python:math_ops",
        "//tensorflow/python:platform",
        "//tensorflow/python:sparse_ops",
    ],
)

# TODO(gpapan): Revisit the gradient of extract_image_patches_op to resolve
# http://b/31080670.
gpu_py_test(
    name = "extract_image_patches_grad_test",
    size = "medium",
    srcs = ["extract_image_patches_grad_test.py"],
    additional_deps = [
        "//third_party/py/numpy",
        "//tensorflow/python:array_ops",
        "//tensorflow/python:client_testlib",
        "//tensorflow/python:framework",
        "//tensorflow/python:framework_for_generated_wrappers",
    ],
    tags = ["notap"],  # http://b/31080670
)

gpu_py_test(
    name = "stage_op_test",
    size = "medium",
    srcs = ["stage_op_test.py"],
    additional_deps = [
        "//tensorflow/python:array_ops",
        "//tensorflow/python:client_testlib",
        "//tensorflow/python:framework_for_generated_wrappers",
        "//tensorflow/python:math_ops",
        "//tensorflow/python:util",
        "//tensorflow/python:data_flow_ops",
    ],
)

gpu_py_test(
    name = "map_stage_op_test",
    size = "medium",
    srcs = ["map_stage_op_test.py"],
    additional_deps = [
        "//tensorflow/python:array_ops",
        "//tensorflow/python:client_testlib",
        "//tensorflow/python:framework_for_generated_wrappers",
        "//tensorflow/python:math_ops",
        "//tensorflow/python:util",
        "//tensorflow/python:data_flow_ops",
    ],
)

gpu_py_test(
    name = "concat_op_test",
    size = "medium",
    srcs = ["concat_op_test.py"],
    additional_deps = [
        "//third_party/py/numpy",
        "//tensorflow/python:array_ops",
        "//tensorflow/python:array_ops_gen",
        "//tensorflow/python:client_testlib",
        "//tensorflow/python:errors",
        "//tensorflow/python:framework_for_generated_wrappers",
        "//tensorflow/python:gradients",
        "//tensorflow/python:math_ops",
        "//tensorflow/python:variables",
    ],
)

gpu_py_test(
    name = "large_concat_op_test",
    size = "medium",
    srcs = ["large_concat_op_test.py"],
    additional_deps = [
        "//tensorflow/python:array_ops",
        "//tensorflow/python:client_testlib",
        "//tensorflow/python:framework_for_generated_wrappers",
    ],
    tags = [
        "nomsan",
        "notsan",
    ],
)

gpu_py_test(
    name = "conv_ops_3d_test",
    size = "medium",
    srcs = ["conv_ops_3d_test.py"],
    additional_deps = [
        "//tensorflow/python:client_testlib",
        "//tensorflow/python:framework_for_generated_wrappers",
        "//tensorflow/python:nn_grad",
        "//tensorflow/python:nn_ops",
    ],
    shard_count = 30,
)

gpu_py_test(
    name = "cwise_ops_test",
    size = "medium",
    srcs = ["cwise_ops_test.py"],
    additional_deps = [
        "//third_party/py/numpy",
        "//tensorflow/python:array_ops",
        "//tensorflow/python:client_testlib",
        "//tensorflow/python:framework",
        "//tensorflow/python:framework_for_generated_wrappers",
        "//tensorflow/python:gradients",
        "//tensorflow/python:math_ops",
        "//tensorflow/python:math_ops_gen",
        "//tensorflow/python:nn_grad",
        "//tensorflow/python:platform",
        "//tensorflow/python:variables",
    ],
    shard_count = 50,
)

gpu_py_test(
    name = "cwise_ops_binary_test",
    size = "medium",
    srcs = ["cwise_ops_binary_test.py"],
    additional_deps = [
        "//third_party/py/numpy",
        "//tensorflow/python:array_ops",
        "//tensorflow/python:client_testlib",
        "//tensorflow/python:framework",
        "//tensorflow/python:framework_for_generated_wrappers",
        "//tensorflow/python:gradients",
        "//tensorflow/python:math_ops",
        "//tensorflow/python:math_ops_gen",
        "//tensorflow/python:nn_grad",
        "//tensorflow/python:platform",
        "//tensorflow/python:variables",
    ],
    shard_count = 50,
)

gpu_py_test(
    name = "cwise_ops_unary_test",
    size = "medium",
    srcs = ["cwise_ops_unary_test.py"],
    additional_deps = [
        "//third_party/py/numpy",
        "//tensorflow/python:array_ops",
        "//tensorflow/python:client_testlib",
        "//tensorflow/python:framework",
        "//tensorflow/python:framework_for_generated_wrappers",
        "//tensorflow/python:gradients",
        "//tensorflow/python:math_ops",
        "//tensorflow/python:math_ops_gen",
        "//tensorflow/python:nn_grad",
        "//tensorflow/python:platform",
        "//tensorflow/python:variables",
    ],
    shard_count = 50,
)

gpu_py_test(
    name = "embedding_ops_test",
    size = "medium",
    srcs = ["embedding_ops_test.py"],
    additional_deps = [
        "//third_party/py/numpy",
        "//tensorflow/python:array_ops",
        "//tensorflow/python:client_testlib",
        "//tensorflow/python:data_flow_ops",
        "//tensorflow/python:embedding_ops",
        "//tensorflow/python:framework",
        "//tensorflow/python:framework_for_generated_wrappers",
        "//tensorflow/python:init_ops",
        "//tensorflow/python:linalg_ops",
        "//tensorflow/python:math_ops",
        "//tensorflow/python:partitioned_variables",
        "//tensorflow/python:platform",
        "//tensorflow/python:state_ops",
        "//tensorflow/python:util",
        "//tensorflow/python:variable_scope",
        "//tensorflow/python:variables",
    ],
    shard_count = 20,
)

gpu_py_test(
    name = "linalg_grad_test",
    size = "medium",
    srcs = ["linalg_grad_test.py"],
    additional_deps = [
        "//third_party/py/numpy",
        "//tensorflow/python:array_ops",
        "//tensorflow/python:client_testlib",
        "//tensorflow/python:framework_for_generated_wrappers",
        "//tensorflow/python:gradients",
        "//tensorflow/python:linalg_ops",
        "//tensorflow/python:math_ops",
        "//tensorflow/python/ops/linalg",
    ],
    shard_count = 20,
)

gpu_py_test(
    name = "matrix_band_part_op_test",
    size = "medium",
    srcs = ["matrix_band_part_op_test.py"],
    additional_deps = [
        "//third_party/py/numpy",
        "//tensorflow/python:array_ops",
        "//tensorflow/python:client_testlib",
        "//tensorflow/python:framework_for_generated_wrappers",
    ],
    shard_count = 20,
)

gpu_py_test(
    name = "self_adjoint_eig_op_test",
    size = "medium",
    srcs = ["self_adjoint_eig_op_test.py"],
    additional_deps = [
        "//third_party/py/numpy",
        "//tensorflow/python:array_ops",
        "//tensorflow/python:client_testlib",
        "//tensorflow/python:framework_for_generated_wrappers",
        "//tensorflow/python:linalg_ops",
        "//tensorflow/python:math_ops",
    ],
    data = ["//tensorflow/python/kernel_tests/testdata:self_adjoint_eig_op_test_files"],
    shard_count = 20,
    tags = ["no_windows"],
)

gpu_py_test(
    name = "qr_op_test",
    size = "medium",
    srcs = ["qr_op_test.py"],
    additional_deps = [
        "//third_party/py/numpy",
        "//tensorflow/python:array_ops",
        "//tensorflow/python:client_testlib",
        "//tensorflow/python:framework_for_generated_wrappers",
        "//tensorflow/python:linalg_ops",
        "//tensorflow/python:math_ops",
    ],
    shard_count = 20,
)

gpu_py_test(
    name = "svd_op_test",
    size = "medium",
    srcs = ["svd_op_test.py"],
    additional_deps = [
        "//third_party/py/numpy",
        "//tensorflow/python:array_ops",
        "//tensorflow/python:client_testlib",
        "//tensorflow/python:framework_for_generated_wrappers",
        "//tensorflow/python:linalg_ops",
        "//tensorflow/python:math_ops",
    ],
    shard_count = 20,
    tags = [
        "no_oss",  # b/117185141.
        "nomsan",  # TODO(b/117236102): Re-enable in msan build.
    ],
)

gpu_py_test(
    name = "norm_op_test",
    size = "medium",
    srcs = ["norm_op_test.py"],
    additional_deps = [
        "//third_party/py/numpy",
        "//tensorflow/python:array_ops",
        "//tensorflow/python:client_testlib",
        "//tensorflow/python:framework_for_generated_wrappers",
        "//tensorflow/python:linalg_ops",
    ],
    shard_count = 20,
    # TODO(b/117236102): Re-enable in msan build.
    tags = [
        "no_windows_gpu",
        "nomsan",
    ],
)

gpu_py_test(
    name = "tensordot_op_test",
    size = "medium",
    srcs = ["tensordot_op_test.py"],
    additional_deps = [
        "//third_party/py/numpy",
        "//tensorflow/python:array_ops",
        "//tensorflow/python:client_testlib",
        "//tensorflow/python:errors",
        "//tensorflow/python:framework_for_generated_wrappers",
        "//tensorflow/python:math_ops",
    ],
    shard_count = 20,
)

sycl_py_test(
    name = "basic_gpu_test",
    size = "small",
    srcs = ["basic_gpu_test.py"],
    additional_deps = [
        "//third_party/py/numpy",
        "//tensorflow/python:array_ops_gen",
        "//tensorflow/python:client_testlib",
        "//tensorflow/python:framework_for_generated_wrappers",
        "//tensorflow/python:math_ops",
        "//tensorflow/python:math_ops_gen",
    ],
)

tf_py_test(
    name = "sets_test",
    size = "medium",
    srcs = ["sets_test.py"],
    additional_deps = [
        "//third_party/py/numpy",
        "//tensorflow/python:errors",
        "//tensorflow/python:framework",
        "//tensorflow/python:framework_for_generated_wrappers",
        "//tensorflow/python:framework_test_lib",
        "//tensorflow/python:math_ops",
        "//tensorflow/python:platform_test",
        "//tensorflow/python:sets",
        "//tensorflow/python:sparse_ops",
    ],
)

tf_py_test(
    name = "weights_broadcast_test",
    size = "small",
    srcs = ["weights_broadcast_test.py"],
    additional_deps = [
        "//third_party/py/numpy",
        "//tensorflow/python:array_ops",
        "//tensorflow/python:client_testlib",
        "//tensorflow/python:errors",
        "//tensorflow/python:framework",
        "//tensorflow/python:framework_for_generated_wrappers",
        "//tensorflow/python:framework_test_lib",
        "//tensorflow/python:platform",
        "//tensorflow/python:weights_broadcast_ops",
    ],
    shard_count = 3,
)

tf_py_test(
    name = "metrics_test",
    size = "medium",
    srcs = ["metrics_test.py"],
    additional_deps = [
        "//third_party/py/numpy",
        "//tensorflow/python:array_ops",
        "//tensorflow/python:client_testlib",
        "//tensorflow/python:data_flow_grad",
        "//tensorflow/python:data_flow_ops",
        "//tensorflow/python:errors",
        "//tensorflow/python:framework",
        "//tensorflow/python:framework_for_generated_wrappers",
        "//tensorflow/python:metrics",
        "//tensorflow/python:nn_grad",
        "//tensorflow/python:random_ops",
        "//tensorflow/python:variables",
    ],
    shard_count = 20,
    tags = ["no_windows_gpu"],
)

tf_py_test(
    name = "confusion_matrix_test",
    size = "small",
    srcs = ["confusion_matrix_test.py"],
    additional_deps = [
        "//third_party/py/numpy",
        "//tensorflow/python:array_ops",
        "//tensorflow/python:client_testlib",
        "//tensorflow/python:confusion_matrix",
        "//tensorflow/python:framework_for_generated_wrappers",
        "//tensorflow/python:math_ops",
        "//tensorflow/python:random_ops",
    ],
)

tf_py_test(
    name = "bucketize_op_test",
    size = "small",
    srcs = ["bucketize_op_test.py"],
    additional_deps = [
        "//third_party/py/numpy",
        "//tensorflow/python:client_testlib",
        "//tensorflow/python:framework_for_generated_wrappers",
        "//tensorflow/python:math_ops",
    ],
)

tf_py_test(
    name = "sparse_cross_op_test",
    size = "small",
    srcs = ["sparse_cross_op_test.py"],
    additional_deps = [
        "//third_party/py/numpy",
        "//tensorflow/python:client_testlib",
        "//tensorflow/python:framework_for_generated_wrappers",
        "//tensorflow/python:sparse_ops",
    ],
)

tf_py_test(
    name = "garbage_collection_test",
    size = "small",
    srcs = ["garbage_collection_test.py"],
    additional_deps = [
        "//tensorflow/python/eager:context",
        "//tensorflow/python:framework_test_lib",
        "//tensorflow/python:resource_variable_ops",
        "//tensorflow/python:dtypes",
        "//tensorflow/python:tensor_array_ops",
        "//tensorflow/python:client_testlib",
    ],
)

tf_py_test(
    name = "accumulate_n_test",
    size = "small",
    srcs = ["accumulate_n_test.py"],
    additional_deps = [
        "//third_party/py/numpy",
        "//tensorflow/python:client_testlib",
        "//tensorflow/python:framework_for_generated_wrappers",
        "//tensorflow/python:framework_test_lib",
        "//tensorflow/python:gradients",
        "//tensorflow/python:math_ops",
        "//tensorflow/python:platform_test",
        "//tensorflow/python:variables",
    ],
)

tf_py_test(
    name = "accumulate_n_eager_test",
    size = "small",
    srcs = ["accumulate_n_eager_test.py"],
    additional_deps = [
        "//third_party/py/numpy",
        "//tensorflow/python:client_testlib",
        "//tensorflow/python:framework_for_generated_wrappers",
        "//tensorflow/python:framework_test_lib",
        "//tensorflow/python:gradients",
        "//tensorflow/python:math_ops",
        "//tensorflow/python:resource_variable_ops",
        "//tensorflow/python/eager:backprop",
        "//tensorflow/python/eager:context",
        "//tensorflow/python/eager:tape",
    ],
)

# Custom op tests
tf_custom_op_library(
    name = "ackermann_op.so",
    srcs = ["ackermann_op.cc"],
)

tf_py_test(
    name = "ackermann_test",
    size = "small",
    srcs = ["ackermann_test.py"],
    additional_deps = [
        "//tensorflow/python:client_testlib",
        "//tensorflow/python:framework",
        "//tensorflow/python:platform",
    ],
    data = [":ackermann_op.so"],
    tags = [
        "no_pip",
        "notap",
    ],
)

tf_custom_op_library(
    name = "duplicate_op.so",
    srcs = ["duplicate_op.cc"],
)

tf_py_test(
    name = "duplicate_op_test",
    size = "small",
    srcs = ["duplicate_op_test.py"],
    additional_deps = [
        "//tensorflow/python:client_testlib",
        "//tensorflow/python:framework",
        "//tensorflow/python:math_ops",
        "//tensorflow/python:platform",
    ],
    data = [":duplicate_op.so"],
    tags = [
        "no_pip",
        "notap",
    ],
)

tf_custom_op_library(
    name = "invalid_op.so",
    srcs = ["invalid_op.cc"],
)

tf_py_test(
    name = "invalid_op_test",
    size = "small",
    srcs = ["invalid_op_test.py"],
    additional_deps = [
        "//tensorflow/python:client_testlib",
        "//tensorflow/python:errors",
        "//tensorflow/python:framework",
        "//tensorflow/python:platform",
    ],
    data = [":invalid_op.so"],
    tags = [
        "no_pip",
        "notap",
    ],
)

gpu_py_test(
    name = "cond_v2_test",
    size = "medium",
    srcs = ["cond_v2_test.py"],
    additional_deps = [
        "//tensorflow/python:array_ops",
        "//tensorflow/python:test_ops",
        "//tensorflow/python:client_testlib",
        "//tensorflow/python:cond_v2",
        "//tensorflow/python:constant_op",
        "//tensorflow/python:control_flow_ops",
        "//tensorflow/python:dtypes",
        "//tensorflow/python:framework",
        "//tensorflow/python:framework_ops",
        "//tensorflow/python:gradients",
        "//tensorflow/python:training",
    ],
    grpc_enabled = True,
)

gpu_py_test(
    name = "while_v2_test",
    size = "medium",
    srcs = ["while_v2_test.py"],
    additional_deps = [
        "@absl_py//absl/testing:parameterized",
        "//tensorflow/core:protos_all_py",
        "//tensorflow/python:array_ops",
        "//tensorflow/python:client_testlib",
        "//tensorflow/python:constant_op",
        "//tensorflow/python:control_flow_ops",
        "//tensorflow/python:dtypes",
        "//tensorflow/python:framework",
        "//tensorflow/python:framework_ops",
        "//tensorflow/python:functional_ops",
        "//tensorflow/python:gradients_impl",
        "//tensorflow/python:list_ops",
        "//tensorflow/python:math_ops",
        "//tensorflow/python:tensor_array_grad",
        "//tensorflow/python:tf_optimizer",
        "//tensorflow/python:while_v2",
    ],
    grpc_enabled = True,
)

gpu_py_test(
    name = "gpu_fusion_ops_test",
    size = "small",
    srcs = ["gpu_fusion_ops_test.py"],
    additional_deps = [
        "//third_party/py/numpy",
        "//tensorflow/contrib/layers:layers_py",
        "//tensorflow/core:protos_all_py",
        "//tensorflow/python:array_ops",
        "//tensorflow/python:client",
        "//tensorflow/python:client_testlib",
        "//tensorflow/python:errors",
        "//tensorflow/python:framework_for_generated_wrappers",
        "//tensorflow/python:framework_test_lib",
        "//tensorflow/python:nn",
        "//tensorflow/python:nn_grad",
        "//tensorflow/python:nn_ops",
        "//tensorflow/python:gradients",
        "//tensorflow/python:math_ops",
        "//tensorflow/python:platform",
        "//tensorflow/python:random_ops",
        "//tensorflow/python:variables",
    ],
)<|MERGE_RESOLUTION|>--- conflicted
+++ resolved
@@ -2334,13 +2334,8 @@
     ],
 )
 
-<<<<<<< HEAD
-gpu_py_test(
-    name = "summary_audio_op_test",
-=======
-cuda_py_test(
+gpu_py_test(
     name = "summary_v1_audio_op_test",
->>>>>>> 54588d50
     size = "small",
     srcs = ["summary_v1_audio_op_test.py"],
     additional_deps = [
@@ -2352,13 +2347,8 @@
     ],
 )
 
-<<<<<<< HEAD
-gpu_py_test(
-    name = "summary_image_op_test",
-=======
-cuda_py_test(
+gpu_py_test(
     name = "summary_v1_image_op_test",
->>>>>>> 54588d50
     size = "small",
     srcs = ["summary_v1_image_op_test.py"],
     additional_deps = [
@@ -2637,39 +2627,7 @@
     tags = ["manual"],
 )
 
-<<<<<<< HEAD
-gpu_py_test(
-    name = "dct_ops_test",
-    srcs = ["dct_ops_test.py"],
-    additional_deps = [
-        "//third_party/py/numpy",
-        "//tensorflow/python:client_testlib",
-        "//tensorflow/python:framework_for_generated_wrappers",
-        "//tensorflow/python:spectral_ops",
-        "//tensorflow/python:spectral_ops_test_util",
-    ],
-)
-
-gpu_py_test(
-    name = "fft_ops_test",
-    size = "medium",
-    srcs = ["fft_ops_test.py"],
-    additional_deps = [
-        "//third_party/py/numpy",
-        "//tensorflow/python:client_testlib",
-        "//tensorflow/python:framework_for_generated_wrappers",
-        "//tensorflow/python:math_ops",
-        "//tensorflow/python:spectral_ops",
-        "//tensorflow/python:spectral_ops_test_util",
-    ],
-    shard_count = 4,
-    tags = ["optonly"],
-)
-
-gpu_py_test(
-=======
-cuda_py_test(
->>>>>>> 54588d50
+gpu_py_test(
     name = "pooling_ops_3d_test",
     size = "medium",
     srcs = ["pooling_ops_3d_test.py"],
