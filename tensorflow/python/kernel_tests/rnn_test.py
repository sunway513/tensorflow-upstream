--- conflicted
+++ resolved
@@ -23,11 +23,7 @@
 
 import numpy as np
 
-<<<<<<< HEAD
-from six.moves import xrange
-=======
 from six.moves import xrange  # pylint: disable=redefined-builtin
->>>>>>> 78e4ed15
 from tensorflow.contrib import rnn as contrib_rnn
 from tensorflow.core.protobuf import config_pb2
 from tensorflow.python.client import session
