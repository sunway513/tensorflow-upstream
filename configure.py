# Copyright 2017 The TensorFlow Authors. All Rights Reserved.
#
# Licensed under the Apache License, Version 2.0 (the "License");
# you may not use this file except in compliance with the License.
# You may obtain a copy of the License at
#
#     http://www.apache.org/licenses/LICENSE-2.0
#
# Unless required by applicable law or agreed to in writing, software
# distributed under the License is distributed on an "AS IS" BASIS,
# WITHOUT WARRANTIES OR CONDITIONS OF ANY KIND, either express or implied.
# See the License for the specific language governing permissions and
# limitations under the License.
# ==============================================================================
"""configure script to get build parameters from user."""

from __future__ import absolute_import
from __future__ import division
from __future__ import print_function

import errno
import os
import platform
import re
import subprocess
import sys

# pylint: disable=g-import-not-at-top
try:
  from shutil import which
except ImportError:
  from distutils.spawn import find_executable as which
# pylint: enable=g-import-not-at-top

_TF_BAZELRC = os.path.join(os.path.dirname(os.path.abspath(__file__)),
                           '.tf_configure.bazelrc')
_TF_WORKSPACE = os.path.join(os.path.dirname(os.path.abspath(__file__)),
                             'WORKSPACE')
_DEFAULT_CUDA_VERSION = '9.0'
_DEFAULT_CUDNN_VERSION = '7'
_DEFAULT_CUDA_COMPUTE_CAPABILITIES = '3.5,5.2'
_DEFAULT_CUDA_PATH = '/usr/local/cuda'
_DEFAULT_CUDA_PATH_LINUX = '/opt/cuda'
_DEFAULT_CUDA_PATH_WIN = ('C:/Program Files/NVIDIA GPU Computing '
                          'Toolkit/CUDA/v%s' % _DEFAULT_CUDA_VERSION)
_TF_OPENCL_VERSION = '1.2'
_DEFAULT_COMPUTECPP_TOOLKIT_PATH = '/usr/local/computecpp'
_DEFAULT_TRISYCL_INCLUDE_DIR = '/usr/local/triSYCL/include'
_SUPPORTED_ANDROID_NDK_VERSIONS = [10, 11, 12, 13, 14, 15]

_DEFAULT_PROMPT_ASK_ATTEMPTS = 10


class UserInputError(Exception):
  pass


def is_windows():
  return platform.system() == 'Windows'


def is_linux():
  return platform.system() == 'Linux'


def is_macos():
  return platform.system() == 'Darwin'


def is_ppc64le():
  return platform.machine() == 'ppc64le'


def is_cygwin():
  return platform.system().startswith('CYGWIN_NT')


def get_input(question):
  try:
    try:
      answer = raw_input(question)
    except NameError:
      answer = input(question)  # pylint: disable=bad-builtin
  except EOFError:
    answer = ''
  return answer


def symlink_force(target, link_name):
  """Force symlink, equivalent of 'ln -sf'.

  Args:
    target: items to link to.
    link_name: name of the link.
  """
  try:
    os.symlink(target, link_name)
  except OSError as e:
    if e.errno == errno.EEXIST:
      os.remove(link_name)
      os.symlink(target, link_name)
    else:
      raise e


def sed_in_place(filename, old, new):
  """Replace old string with new string in file.

  Args:
    filename: string for filename.
    old: string to replace.
    new: new string to replace to.
  """
  with open(filename, 'r') as f:
    filedata = f.read()
  newdata = filedata.replace(old, new)
  with open(filename, 'w') as f:
    f.write(newdata)


def remove_line_with(filename, token):
  """Remove lines that contain token from file.

  Args:
    filename: string for filename.
    token: string token to check if to remove a line from file or not.
  """
  with open(filename, 'r') as f:
    filedata = f.read()

  with open(filename, 'w') as f:
    for line in filedata.strip().split('\n'):
      if token not in line:
        f.write(line + '\n')


def write_to_bazelrc(line):
  with open(_TF_BAZELRC, 'a') as f:
    f.write(line + '\n')


def write_action_env_to_bazelrc(var_name, var):
  write_to_bazelrc('build --action_env %s="%s"' % (var_name, str(var)))


def run_shell(cmd, allow_non_zero=False):
  if allow_non_zero:
    try:
      output = subprocess.check_output(cmd)
    except subprocess.CalledProcessError as e:
      output = e.output
  else:
    output = subprocess.check_output(cmd)
  return output.decode('UTF-8').strip()


def cygpath(path):
  """Convert path from posix to windows."""
  return os.path.abspath(path).replace('\\', '/')


def get_python_path(environ_cp, python_bin_path):
  """Get the python site package paths."""
  python_paths = []
  if environ_cp.get('PYTHONPATH'):
    python_paths = environ_cp.get('PYTHONPATH').split(':')
  try:
    library_paths = run_shell(
        [python_bin_path, '-c',
         'import site; print("\\n".join(site.getsitepackages()))']).split('\n')
  except subprocess.CalledProcessError:
    library_paths = [run_shell(
        [python_bin_path, '-c',
         'from distutils.sysconfig import get_python_lib;'
         'print(get_python_lib())'])]

  all_paths = set(python_paths + library_paths)

  paths = []
  for path in all_paths:
    if os.path.isdir(path):
      paths.append(path)
  return paths


def get_python_major_version(python_bin_path):
  """Get the python major version."""
  return run_shell([python_bin_path, '-c', 'import sys; print(sys.version[0])'])


def setup_python(environ_cp):
  """Setup python related env variables."""
  # Get PYTHON_BIN_PATH, default is the current running python.
  default_python_bin_path = sys.executable
  ask_python_bin_path = ('Please specify the location of python. [Default is '
                         '%s]: ') % default_python_bin_path
  while True:
    python_bin_path = get_from_env_or_user_or_default(
        environ_cp, 'PYTHON_BIN_PATH', ask_python_bin_path,
        default_python_bin_path)
    # Check if the path is valid
    if os.path.isfile(python_bin_path) and os.access(
        python_bin_path, os.X_OK):
      break
    elif not os.path.exists(python_bin_path):
      print('Invalid python path: %s cannot be found.' % python_bin_path)
    else:
      print('%s is not executable.  Is it the python binary?' % python_bin_path)
    environ_cp['PYTHON_BIN_PATH'] = ''

  # Convert python path to Windows style before checking lib and version
  if is_windows() or is_cygwin():
    python_bin_path = cygpath(python_bin_path)

  # Get PYTHON_LIB_PATH
  python_lib_path = environ_cp.get('PYTHON_LIB_PATH')
  if not python_lib_path:
    python_lib_paths = get_python_path(environ_cp, python_bin_path)
    if environ_cp.get('USE_DEFAULT_PYTHON_LIB_PATH') == '1':
      python_lib_path = python_lib_paths[0]
    else:
      print('Found possible Python library paths:\n  %s' %
            '\n  '.join(python_lib_paths))
      default_python_lib_path = python_lib_paths[0]
      python_lib_path = get_input(
          'Please input the desired Python library path to use.  '
          'Default is [%s]\n' % python_lib_paths[0])
      if not python_lib_path:
        python_lib_path = default_python_lib_path
    environ_cp['PYTHON_LIB_PATH'] = python_lib_path

  python_major_version = get_python_major_version(python_bin_path)

  # Convert python path to Windows style before writing into bazel.rc
  if is_windows() or is_cygwin():
    python_lib_path = cygpath(python_lib_path)

  # Set-up env variables used by python_configure.bzl
  write_action_env_to_bazelrc('PYTHON_BIN_PATH', python_bin_path)
  write_action_env_to_bazelrc('PYTHON_LIB_PATH', python_lib_path)
  write_to_bazelrc('build --force_python=py%s' % python_major_version)
  write_to_bazelrc('build --host_force_python=py%s' % python_major_version)
  write_to_bazelrc('build --python_path=\"%s"' % python_bin_path)
  environ_cp['PYTHON_BIN_PATH'] = python_bin_path

  # Write tools/python_bin_path.sh
  with open('tools/python_bin_path.sh', 'w') as f:
    f.write('export PYTHON_BIN_PATH="%s"' % python_bin_path)


def reset_tf_configure_bazelrc():
  """Reset file that contains customized config settings."""
  open(_TF_BAZELRC, 'w').close()

  home = os.path.expanduser('~')
  if not os.path.exists('.bazelrc'):
    if os.path.exists(os.path.join(home, '.bazelrc')):
      with open('.bazelrc', 'a') as f:
        f.write('import %s/.bazelrc\n' % home.replace('\\', '/'))
    else:
      open('.bazelrc', 'w').close()

  remove_line_with('.bazelrc', 'tf_configure')
  with open('.bazelrc', 'a') as f:
    f.write('import %workspace%/.tf_configure.bazelrc\n')


def cleanup_makefile():
  """Delete any leftover BUILD files from the Makefile build.

  These files could interfere with Bazel parsing.
  """
  makefile_download_dir = 'tensorflow/contrib/makefile/downloads'
  if os.path.isdir(makefile_download_dir):
    for root, _, filenames in os.walk(makefile_download_dir):
      for f in filenames:
        if f.endswith('BUILD'):
          os.remove(os.path.join(root, f))


def get_var(environ_cp,
            var_name,
            query_item,
            enabled_by_default,
            question=None,
            yes_reply=None,
            no_reply=None):
  """Get boolean input from user.

  If var_name is not set in env, ask user to enable query_item or not. If the
  response is empty, use the default.

  Args:
    environ_cp: copy of the os.environ.
    var_name: string for name of environment variable, e.g. "TF_NEED_HDFS".
    query_item: string for feature related to the variable, e.g. "Hadoop File
      System".
    enabled_by_default: boolean for default behavior.
    question: optional string for how to ask for user input.
    yes_reply: optionanl string for reply when feature is enabled.
    no_reply: optional string for reply when feature is disabled.

  Returns:
    boolean value of the variable.

  Raises:
    UserInputError: if an environment variable is set, but it cannot be
      interpreted as a boolean indicator, assume that the user has made a
      scripting error, and will continue to provide invalid input.
      Raise the error to avoid infinitely looping.
  """
  if not question:
    question = 'Do you wish to build TensorFlow with %s support?' % query_item
  if not yes_reply:
    yes_reply = '%s support will be enabled for TensorFlow.' % query_item
  if not no_reply:
    no_reply = 'No %s' % yes_reply

  yes_reply += '\n'
  no_reply += '\n'

  if enabled_by_default:
    question += ' [Y/n]: '
  else:
    question += ' [y/N]: '

  var = environ_cp.get(var_name)
  if var is not None:
    var_content = var.strip().lower()
    true_strings = ('1', 't', 'true', 'y', 'yes')
    false_strings = ('0', 'f', 'false', 'n', 'no')
    if var_content in true_strings:
      var = True
    elif var_content in false_strings:
      var = False
    else:
      raise UserInputError(
          'Environment variable %s must be set as a boolean indicator.\n'
          'The following are accepted as TRUE : %s.\n'
          'The following are accepted as FALSE: %s.\n'
          'Current value is %s.' % (
              var_name, ', '.join(true_strings), ', '.join(false_strings),
              var))

  while var is None:
    user_input_origin = get_input(question)
    user_input = user_input_origin.strip().lower()
    if user_input == 'y':
      print(yes_reply)
      var = True
    elif user_input == 'n':
      print(no_reply)
      var = False
    elif not user_input:
      if enabled_by_default:
        print(yes_reply)
        var = True
      else:
        print(no_reply)
        var = False
    else:
      print('Invalid selection: %s' % user_input_origin)
  return var


def set_build_var(environ_cp, var_name, query_item, option_name,
                  enabled_by_default, bazel_config_name=None):
  """Set if query_item will be enabled for the build.

  Ask user if query_item will be enabled. Default is used if no input is given.
  Set subprocess environment variable and write to .bazelrc if enabled.

  Args:
    environ_cp: copy of the os.environ.
    var_name: string for name of environment variable, e.g. "TF_NEED_HDFS".
    query_item: string for feature related to the variable, e.g. "Hadoop File
      System".
    option_name: string for option to define in .bazelrc.
    enabled_by_default: boolean for default behavior.
    bazel_config_name: Name for Bazel --config argument to enable build feature.
  """

  var = str(int(get_var(environ_cp, var_name, query_item, enabled_by_default)))
  environ_cp[var_name] = var
  if var == '1':
    write_to_bazelrc('build --define %s=true' % option_name)
  elif bazel_config_name is not None:
    # TODO(mikecase): Migrate all users of configure.py to use --config Bazel
    # options and not to set build configs through environment variables.
    write_to_bazelrc('build:%s --define %s=true'
                     % (bazel_config_name, option_name))


def set_action_env_var(environ_cp,
                       var_name,
                       query_item,
                       enabled_by_default,
                       question=None,
                       yes_reply=None,
                       no_reply=None):
  """Set boolean action_env variable.

  Ask user if query_item will be enabled. Default is used if no input is given.
  Set environment variable and write to .bazelrc.

  Args:
    environ_cp: copy of the os.environ.
    var_name: string for name of environment variable, e.g. "TF_NEED_HDFS".
    query_item: string for feature related to the variable, e.g. "Hadoop File
      System".
    enabled_by_default: boolean for default behavior.
    question: optional string for how to ask for user input.
    yes_reply: optionanl string for reply when feature is enabled.
    no_reply: optional string for reply when feature is disabled.
  """
  var = int(
      get_var(environ_cp, var_name, query_item, enabled_by_default, question,
              yes_reply, no_reply))

  write_action_env_to_bazelrc(var_name, var)
  environ_cp[var_name] = str(var)


def convert_version_to_int(version):
  """Convert a version number to a integer that can be used to compare.

  Version strings of the form X.YZ and X.Y.Z-xxxxx are supported. The
  'xxxxx' part, for instance 'homebrew' on OS/X, is ignored.

  Args:
    version: a version to be converted

  Returns:
    An integer if converted successfully, otherwise return None.
  """
  version = version.split('-')[0]
  version_segments = version.split('.')
  for seg in version_segments:
    if not seg.isdigit():
      return None

  version_str = ''.join(['%03d' % int(seg) for seg in version_segments])
  return int(version_str)


def check_bazel_version(min_version):
  """Check installed bezel version is at least min_version.

  Args:
    min_version: string for minimum bazel version.

  Returns:
    The bazel version detected.
  """
  if which('bazel') is None:
    print('Cannot find bazel. Please install bazel.')
    sys.exit(0)
  curr_version = run_shell(['bazel', '--batch', 'version'])

  for line in curr_version.split('\n'):
    if 'Build label: ' in line:
      curr_version = line.split('Build label: ')[1]
      break

  min_version_int = convert_version_to_int(min_version)
  curr_version_int = convert_version_to_int(curr_version)

  # Check if current bazel version can be detected properly.
  if not curr_version_int:
    print('WARNING: current bazel installation is not a release version.')
    print('Make sure you are running at least bazel %s' % min_version)
    return curr_version

  print('You have bazel %s installed.' % curr_version)

  if curr_version_int < min_version_int:
    print('Please upgrade your bazel installation to version %s or higher to '
          'build TensorFlow!' % min_version)
    sys.exit(0)
  return curr_version


def set_cc_opt_flags(environ_cp):
  """Set up architecture-dependent optimization flags.

  Also append CC optimization flags to bazel.rc..

  Args:
    environ_cp: copy of the os.environ.
  """
  if is_ppc64le():
    # gcc on ppc64le does not support -march, use mcpu instead
    default_cc_opt_flags = '-mcpu=native'
  else:
    default_cc_opt_flags = '-march=native'
  question = ('Please specify optimization flags to use during compilation when'
              ' bazel option "--config=opt" is specified [Default is %s]: '
             ) % default_cc_opt_flags
  cc_opt_flags = get_from_env_or_user_or_default(environ_cp, 'CC_OPT_FLAGS',
                                                 question, default_cc_opt_flags)
  for opt in cc_opt_flags.split():
    write_to_bazelrc('build:opt --copt=%s' % opt)
  # It should be safe on the same build host.
  write_to_bazelrc('build:opt --host_copt=-march=native')
  write_to_bazelrc('build:opt --define with_default_optimizations=true')
  # TODO(mikecase): Remove these default defines once we are able to get
  # TF Lite targets building without them.
  write_to_bazelrc('build --copt=-DGEMMLOWP_ALLOW_SLOW_SCALAR_FALLBACK')
  write_to_bazelrc('build --host_copt=-DGEMMLOWP_ALLOW_SLOW_SCALAR_FALLBACK')


def set_tf_cuda_clang(environ_cp):
  """set TF_CUDA_CLANG action_env.

  Args:
    environ_cp: copy of the os.environ.
  """
  question = 'Do you want to use clang as CUDA compiler?'
  yes_reply = 'Clang will be used as CUDA compiler.'
  no_reply = 'nvcc will be used as CUDA compiler.'
  set_action_env_var(
      environ_cp,
      'TF_CUDA_CLANG',
      None,
      False,
      question=question,
      yes_reply=yes_reply,
      no_reply=no_reply)


def set_tf_download_clang(environ_cp):
  """Set TF_DOWNLOAD_CLANG action_env."""
  question = 'Do you want to download a fresh release of clang? (Experimental)'
  yes_reply = 'Clang will be downloaded and used to compile tensorflow.'
  no_reply = 'Clang will not be downloaded.'
  set_action_env_var(
      environ_cp,
      'TF_DOWNLOAD_CLANG',
      None,
      False,
      question=question,
      yes_reply=yes_reply,
      no_reply=no_reply)


def get_from_env_or_user_or_default(environ_cp, var_name, ask_for_var,
                                    var_default):
  """Get var_name either from env, or user or default.

  If var_name has been set as environment variable, use the preset value, else
  ask for user input. If no input is provided, the default is used.

  Args:
    environ_cp: copy of the os.environ.
    var_name: string for name of environment variable, e.g. "TF_NEED_HDFS".
    ask_for_var: string for how to ask for user input.
    var_default: default value string.

  Returns:
    string value for var_name
  """
  var = environ_cp.get(var_name)
  if not var:
    var = get_input(ask_for_var)
    print('\n')
  if not var:
    var = var_default
  return var


def set_clang_cuda_compiler_path(environ_cp):
  """Set CLANG_CUDA_COMPILER_PATH."""
  default_clang_path = which('clang') or ''
  ask_clang_path = ('Please specify which clang should be used as device and '
                    'host compiler. [Default is %s]: ') % default_clang_path

  while True:
    clang_cuda_compiler_path = get_from_env_or_user_or_default(
        environ_cp, 'CLANG_CUDA_COMPILER_PATH', ask_clang_path,
        default_clang_path)
    if os.path.exists(clang_cuda_compiler_path):
      break

    # Reset and retry
    print('Invalid clang path: %s cannot be found.' % clang_cuda_compiler_path)
    environ_cp['CLANG_CUDA_COMPILER_PATH'] = ''

  # Set CLANG_CUDA_COMPILER_PATH
  environ_cp['CLANG_CUDA_COMPILER_PATH'] = clang_cuda_compiler_path
  write_action_env_to_bazelrc('CLANG_CUDA_COMPILER_PATH',
                              clang_cuda_compiler_path)


def prompt_loop_or_load_from_env(
    environ_cp,
    var_name,
    var_default,
    ask_for_var,
    check_success,
    error_msg,
    suppress_default_error=False,
    n_ask_attempts=_DEFAULT_PROMPT_ASK_ATTEMPTS
):
  """Loop over user prompts for an ENV param until receiving a valid response.

  For the env param var_name, read from the environment or verify user input
  until receiving valid input. When done, set var_name in the environ_cp to its
  new value.

  Args:
    environ_cp: (Dict) copy of the os.environ.
    var_name: (String) string for name of environment variable, e.g. "TF_MYVAR".
    var_default: (String) default value string.
    ask_for_var: (String) string for how to ask for user input.
    check_success: (Function) function that takes one argument and returns a
      boolean. Should return True if the value provided is considered valid. May
      contain a complex error message if error_msg does not provide enough
      information. In that case, set suppress_default_error to True.
    error_msg: (String) String with one and only one '%s'. Formatted with each
      invalid response upon check_success(input) failure.
    suppress_default_error: (Bool) Suppress the above error message in favor of
      one from the check_success function.
    n_ask_attempts: (Integer) Number of times to query for valid input before
      raising an error and quitting.

  Returns:
    [String] The value of var_name after querying for input.

  Raises:
    UserInputError: if a query has been attempted n_ask_attempts times without
      success, assume that the user has made a scripting error, and will
      continue to provide invalid input. Raise the error to avoid infinitely
      looping.
  """
  default = environ_cp.get(var_name) or var_default
  full_query = '%s [Default is %s]: ' % (
      ask_for_var,
      default,
  )

  for _ in range(n_ask_attempts):
    val = get_from_env_or_user_or_default(environ_cp,
                                          var_name,
                                          full_query,
                                          default)
    if check_success(val):
      break
    if not suppress_default_error:
      print(error_msg % val)
    environ_cp[var_name] = ''
  else:
    raise UserInputError('Invalid %s setting was provided %d times in a row. '
                         'Assuming to be a scripting mistake.' %
                         (var_name, n_ask_attempts))

  environ_cp[var_name] = val
  return val


def create_android_ndk_rule(environ_cp):
  """Set ANDROID_NDK_HOME and write Android NDK WORKSPACE rule."""
  if is_windows() or is_cygwin():
    default_ndk_path = cygpath('%s/Android/Sdk/ndk-bundle' %
                               environ_cp['APPDATA'])
  elif is_macos():
    default_ndk_path = '%s/library/Android/Sdk/ndk-bundle' % environ_cp['HOME']
  else:
    default_ndk_path = '%s/Android/Sdk/ndk-bundle' % environ_cp['HOME']

  def valid_ndk_path(path):
    return (os.path.exists(path) and
            os.path.exists(os.path.join(path, 'source.properties')))

  android_ndk_home_path = prompt_loop_or_load_from_env(
      environ_cp,
      var_name='ANDROID_NDK_HOME',
      var_default=default_ndk_path,
      ask_for_var='Please specify the home path of the Android NDK to use.',
      check_success=valid_ndk_path,
      error_msg=('The path %s or its child file "source.properties" '
                 'does not exist.')
  )

  write_android_ndk_workspace_rule(android_ndk_home_path)


def create_android_sdk_rule(environ_cp):
  """Set Android variables and write Android SDK WORKSPACE rule."""
  if is_windows() or is_cygwin():
    default_sdk_path = cygpath('%s/Android/Sdk' % environ_cp['APPDATA'])
  elif is_macos():
    default_sdk_path = '%s/library/Android/Sdk/ndk-bundle' % environ_cp['HOME']
  else:
    default_sdk_path = '%s/Android/Sdk' % environ_cp['HOME']

  def valid_sdk_path(path):
    return (os.path.exists(path) and
            os.path.exists(os.path.join(path, 'platforms')) and
            os.path.exists(os.path.join(path, 'build-tools')))

  android_sdk_home_path = prompt_loop_or_load_from_env(
      environ_cp,
      var_name='ANDROID_SDK_HOME',
      var_default=default_sdk_path,
      ask_for_var='Please specify the home path of the Android SDK to use.',
      check_success=valid_sdk_path,
      error_msg=('Either %s does not exist, or it does not contain the '
                 'subdirectories "platforms" and "build-tools".'))

  platforms = os.path.join(android_sdk_home_path, 'platforms')
  api_levels = sorted(os.listdir(platforms))
  api_levels = [x.replace('android-', '') for x in api_levels]

  def valid_api_level(api_level):
    return os.path.exists(os.path.join(android_sdk_home_path,
                                       'platforms',
                                       'android-' + api_level))

  android_api_level = prompt_loop_or_load_from_env(
      environ_cp,
      var_name='ANDROID_API_LEVEL',
      var_default=api_levels[-1],
      ask_for_var=('Please specify the Android SDK API level to use. '
                   '[Available levels: %s]') % api_levels,
      check_success=valid_api_level,
      error_msg='Android-%s is not present in the SDK path.')

  build_tools = os.path.join(android_sdk_home_path, 'build-tools')
  versions = sorted(os.listdir(build_tools))

  def valid_build_tools(version):
    return os.path.exists(os.path.join(android_sdk_home_path,
                                       'build-tools',
                                       version))

  android_build_tools_version = prompt_loop_or_load_from_env(
      environ_cp,
      var_name='ANDROID_BUILD_TOOLS_VERSION',
      var_default=versions[-1],
      ask_for_var=('Please specify an Android build tools version to use. '
                   '[Available versions: %s]') % versions,
      check_success=valid_build_tools,
      error_msg=('The selected SDK does not have build-tools version %s '
                 'available.'))

  write_android_sdk_workspace_rule(android_sdk_home_path,
                                   android_build_tools_version,
                                   android_api_level)


def write_android_sdk_workspace_rule(android_sdk_home_path,
                                     android_build_tools_version,
                                     android_api_level):
  print('Writing android_sdk_workspace rule.\n')
  with open(_TF_WORKSPACE, 'a') as f:
    f.write("""
android_sdk_repository(
  name="androidsdk",
  api_level=%s,
  path="%s",
  build_tools_version="%s")\n
""" % (android_api_level, android_sdk_home_path, android_build_tools_version))


def write_android_ndk_workspace_rule(android_ndk_home_path):
  print('Writing android_ndk_workspace rule.')
  ndk_api_level = check_ndk_level(android_ndk_home_path)
  if int(ndk_api_level) not in _SUPPORTED_ANDROID_NDK_VERSIONS:
    print('WARNING: The API level of the NDK in %s is %s, which is not '
          'supported by Bazel (officially supported versions: %s). Please use '
          'another version. Compiling Android targets may result in confusing '
          'errors.\n' % (android_ndk_home_path, ndk_api_level,
                         _SUPPORTED_ANDROID_NDK_VERSIONS))
  with open(_TF_WORKSPACE, 'a') as f:
    f.write("""
android_ndk_repository(
  name="androidndk",
  path="%s",
  api_level=%s)\n
""" % (android_ndk_home_path, ndk_api_level))


def check_ndk_level(android_ndk_home_path):
  """Check the revision number of an Android NDK path."""
  properties_path = '%s/source.properties' % android_ndk_home_path
  if is_windows() or is_cygwin():
    properties_path = cygpath(properties_path)
  with open(properties_path, 'r') as f:
    filedata = f.read()

  revision = re.search(r'Pkg.Revision = (\d+)', filedata)
  if revision:
    return revision.group(1)
  return None


def workspace_has_any_android_rule():
  """Check the WORKSPACE for existing android_*_repository rules."""
  with open(_TF_WORKSPACE, 'r') as f:
    workspace = f.read()
  has_any_rule = re.search(r'^android_[ns]dk_repository',
                           workspace,
                           re.MULTILINE)
  return has_any_rule


def set_gcc_host_compiler_path(environ_cp):
  """Set GCC_HOST_COMPILER_PATH."""
  default_gcc_host_compiler_path = which('gcc') or ''
  cuda_bin_symlink = '%s/bin/gcc' % environ_cp.get('CUDA_TOOLKIT_PATH')

  if os.path.islink(cuda_bin_symlink):
    # os.readlink is only available in linux
    default_gcc_host_compiler_path = os.path.realpath(cuda_bin_symlink)

  gcc_host_compiler_path = prompt_loop_or_load_from_env(
      environ_cp,
      var_name='GCC_HOST_COMPILER_PATH',
      var_default=default_gcc_host_compiler_path,
      ask_for_var=
      'Please specify which gcc should be used by nvcc as the host compiler.',
      check_success=os.path.exists,
      error_msg='Invalid gcc path. %s cannot be found.',
  )

  write_action_env_to_bazelrc('GCC_HOST_COMPILER_PATH', gcc_host_compiler_path)


def set_tf_cuda_version(environ_cp):
  """Set CUDA_TOOLKIT_PATH and TF_CUDA_VERSION."""
  ask_cuda_version = (
      'Please specify the CUDA SDK version you want to use, '
      'e.g. 7.0. [Leave empty to default to CUDA %s]: ') % _DEFAULT_CUDA_VERSION

  for _ in range(_DEFAULT_PROMPT_ASK_ATTEMPTS):
    # Configure the Cuda SDK version to use.
    tf_cuda_version = get_from_env_or_user_or_default(
        environ_cp, 'TF_CUDA_VERSION', ask_cuda_version, _DEFAULT_CUDA_VERSION)

    # Find out where the CUDA toolkit is installed
    default_cuda_path = _DEFAULT_CUDA_PATH
    if is_windows() or is_cygwin():
      default_cuda_path = cygpath(
          environ_cp.get('CUDA_PATH', _DEFAULT_CUDA_PATH_WIN))
    elif is_linux():
      # If the default doesn't exist, try an alternative default.
      if (not os.path.exists(default_cuda_path)
         ) and os.path.exists(_DEFAULT_CUDA_PATH_LINUX):
        default_cuda_path = _DEFAULT_CUDA_PATH_LINUX
    ask_cuda_path = ('Please specify the location where CUDA %s toolkit is'
                     ' installed. Refer to README.md for more details. '
                     '[Default is %s]: ') % (tf_cuda_version, default_cuda_path)
    cuda_toolkit_path = get_from_env_or_user_or_default(
        environ_cp, 'CUDA_TOOLKIT_PATH', ask_cuda_path, default_cuda_path)

    if is_windows():
      cuda_rt_lib_path = 'lib/x64/cudart.lib'
    elif is_linux():
      cuda_rt_lib_path = 'lib64/libcudart.so.%s' % tf_cuda_version
    elif is_macos():
      cuda_rt_lib_path = 'lib/libcudart.%s.dylib' % tf_cuda_version

    cuda_toolkit_path_full = os.path.join(cuda_toolkit_path, cuda_rt_lib_path)
    if os.path.exists(cuda_toolkit_path_full):
      break

    # Reset and retry
    print('Invalid path to CUDA %s toolkit. %s cannot be found' %
          (tf_cuda_version, cuda_toolkit_path_full))
    environ_cp['TF_CUDA_VERSION'] = ''
    environ_cp['CUDA_TOOLKIT_PATH'] = ''

  else:
    raise UserInputError('Invalid TF_CUDA_SETTING setting was provided %d '
                         'times in a row. Assuming to be a scripting mistake.' %
                         _DEFAULT_PROMPT_ASK_ATTEMPTS)

  # Set CUDA_TOOLKIT_PATH and TF_CUDA_VERSION
  environ_cp['CUDA_TOOLKIT_PATH'] = cuda_toolkit_path
  write_action_env_to_bazelrc('CUDA_TOOLKIT_PATH', cuda_toolkit_path)
  environ_cp['TF_CUDA_VERSION'] = tf_cuda_version
  write_action_env_to_bazelrc('TF_CUDA_VERSION', tf_cuda_version)


def set_tf_cudnn_version(environ_cp):
  """Set CUDNN_INSTALL_PATH and TF_CUDNN_VERSION."""
  ask_cudnn_version = (
      'Please specify the cuDNN version you want to use. '
      '[Leave empty to default to cuDNN %s.0]: ') % _DEFAULT_CUDNN_VERSION

  for _ in range(_DEFAULT_PROMPT_ASK_ATTEMPTS):
    tf_cudnn_version = get_from_env_or_user_or_default(
        environ_cp, 'TF_CUDNN_VERSION', ask_cudnn_version,
        _DEFAULT_CUDNN_VERSION)

    default_cudnn_path = environ_cp.get('CUDA_TOOLKIT_PATH')
    ask_cudnn_path = (r'Please specify the location where cuDNN %s library is '
                      'installed. Refer to README.md for more details. [Default'
                      ' is %s]:') % (tf_cudnn_version, default_cudnn_path)
    cudnn_install_path = get_from_env_or_user_or_default(
        environ_cp, 'CUDNN_INSTALL_PATH', ask_cudnn_path, default_cudnn_path)

    # Result returned from "read" will be used unexpanded. That make "~"
    # unusable. Going through one more level of expansion to handle that.
    cudnn_install_path = os.path.realpath(
        os.path.expanduser(cudnn_install_path))
    if is_windows() or is_cygwin():
      cudnn_install_path = cygpath(cudnn_install_path)

    if is_windows():
      cuda_dnn_lib_path = 'lib/x64/cudnn.lib'
      cuda_dnn_lib_alt_path = 'lib/x64/cudnn.lib'
    elif is_linux():
      cuda_dnn_lib_path = 'lib64/libcudnn.so.%s' % tf_cudnn_version
      cuda_dnn_lib_alt_path = 'libcudnn.so.%s' % tf_cudnn_version
    elif is_macos():
      cuda_dnn_lib_path = 'lib/libcudnn.%s.dylib' % tf_cudnn_version
      cuda_dnn_lib_alt_path = 'libcudnn.%s.dylib' % tf_cudnn_version

    cuda_dnn_lib_path_full = os.path.join(cudnn_install_path, cuda_dnn_lib_path)
    cuda_dnn_lib_alt_path_full = os.path.join(cudnn_install_path,
                                              cuda_dnn_lib_alt_path)
    if os.path.exists(cuda_dnn_lib_path_full) or os.path.exists(
        cuda_dnn_lib_alt_path_full):
      break

    # Try another alternative for Linux
    if is_linux():
      ldconfig_bin = which('ldconfig') or '/sbin/ldconfig'
      cudnn_path_from_ldconfig = run_shell([ldconfig_bin, '-p'])
      cudnn_path_from_ldconfig = re.search('.*libcudnn.so .* => (.*)',
                                           cudnn_path_from_ldconfig)
      if cudnn_path_from_ldconfig:
        cudnn_path_from_ldconfig = cudnn_path_from_ldconfig.group(1)
        if os.path.exists('%s.%s' % (cudnn_path_from_ldconfig,
                                     tf_cudnn_version)):
          cudnn_install_path = os.path.dirname(cudnn_path_from_ldconfig)
          break

    # Reset and Retry
    print(
        'Invalid path to cuDNN %s toolkit. None of the following files can be '
        'found:' % tf_cudnn_version)
    print(cuda_dnn_lib_path_full)
    print(cuda_dnn_lib_alt_path_full)
    if is_linux():
      print('%s.%s' % (cudnn_path_from_ldconfig, tf_cudnn_version))

    environ_cp['TF_CUDNN_VERSION'] = ''
  else:
    raise UserInputError('Invalid TF_CUDNN setting was provided %d '
                         'times in a row. Assuming to be a scripting mistake.' %
                         _DEFAULT_PROMPT_ASK_ATTEMPTS)

  # Set CUDNN_INSTALL_PATH and TF_CUDNN_VERSION
  environ_cp['CUDNN_INSTALL_PATH'] = cudnn_install_path
  write_action_env_to_bazelrc('CUDNN_INSTALL_PATH', cudnn_install_path)
  environ_cp['TF_CUDNN_VERSION'] = tf_cudnn_version
  write_action_env_to_bazelrc('TF_CUDNN_VERSION', tf_cudnn_version)


def get_native_cuda_compute_capabilities(environ_cp):
  """Get native cuda compute capabilities.

  Args:
    environ_cp: copy of the os.environ.
  Returns:
    string of native cuda compute capabilities, separated by comma.
  """
  device_query_bin = os.path.join(
      environ_cp.get('CUDA_TOOLKIT_PATH'), 'extras/demo_suite/deviceQuery')
  if os.path.isfile(device_query_bin) and os.access(device_query_bin, os.X_OK):
    try:
      output = run_shell(device_query_bin).split('\n')
      pattern = re.compile('[0-9]*\\.[0-9]*')
      output = [pattern.search(x) for x in output if 'Capability' in x]
      output = ','.join(x.group() for x in output if x is not None)
    except subprocess.CalledProcessError:
      output = ''
  else:
    output = ''
  return output


def set_tf_cuda_compute_capabilities(environ_cp):
  """Set TF_CUDA_COMPUTE_CAPABILITIES."""
  while True:
    native_cuda_compute_capabilities = get_native_cuda_compute_capabilities(
        environ_cp)
    if not native_cuda_compute_capabilities:
      default_cuda_compute_capabilities = _DEFAULT_CUDA_COMPUTE_CAPABILITIES
    else:
      default_cuda_compute_capabilities = native_cuda_compute_capabilities

    ask_cuda_compute_capabilities = (
        'Please specify a list of comma-separated '
        'Cuda compute capabilities you want to '
        'build with.\nYou can find the compute '
        'capability of your device at: '
        'https://developer.nvidia.com/cuda-gpus.\nPlease'
        ' note that each additional compute '
        'capability significantly increases your '
        'build time and binary size. [Default is: %s]' %
        default_cuda_compute_capabilities)
    tf_cuda_compute_capabilities = get_from_env_or_user_or_default(
        environ_cp, 'TF_CUDA_COMPUTE_CAPABILITIES',
        ask_cuda_compute_capabilities, default_cuda_compute_capabilities)
    # Check whether all capabilities from the input is valid
    all_valid = True
    for compute_capability in tf_cuda_compute_capabilities.split(','):
      m = re.match('[0-9]+.[0-9]+', compute_capability)
      if not m:
        print('Invalid compute capability: ' % compute_capability)
        all_valid = False
      else:
        ver = int(m.group(0).split('.')[0])
        if ver < 3:
          print('Only compute capabilities 3.0 or higher are supported.')
          all_valid = False

    if all_valid:
      break

    # Reset and Retry
    environ_cp['TF_CUDA_COMPUTE_CAPABILITIES'] = ''

  # Set TF_CUDA_COMPUTE_CAPABILITIES
  environ_cp['TF_CUDA_COMPUTE_CAPABILITIES'] = tf_cuda_compute_capabilities
  write_action_env_to_bazelrc('TF_CUDA_COMPUTE_CAPABILITIES',
                              tf_cuda_compute_capabilities)


def set_other_cuda_vars(environ_cp):
  """Set other CUDA related variables."""
  if is_windows():
    # The following three variables are needed for MSVC toolchain configuration
    # in Bazel
    environ_cp['CUDA_PATH'] = environ_cp.get('CUDA_TOOLKIT_PATH')
    environ_cp['CUDA_COMPUTE_CAPABILITIES'] = environ_cp.get(
        'TF_CUDA_COMPUTE_CAPABILITIES')
    environ_cp['NO_WHOLE_ARCHIVE_OPTION'] = 1
    write_action_env_to_bazelrc('CUDA_PATH', environ_cp.get('CUDA_PATH'))
    write_action_env_to_bazelrc('CUDA_COMPUTE_CAPABILITIE',
                                environ_cp.get('CUDA_COMPUTE_CAPABILITIE'))
    write_action_env_to_bazelrc('NO_WHOLE_ARCHIVE_OPTION',
                                environ_cp.get('NO_WHOLE_ARCHIVE_OPTION'))
    write_to_bazelrc('build --config=win-cuda')
    write_to_bazelrc('test --config=win-cuda')
  else:
    # If CUDA is enabled, always use GPU during build and test.
    if environ_cp.get('TF_CUDA_CLANG') == '1':
      write_to_bazelrc('build --config=cuda_clang')
      write_to_bazelrc('test --config=cuda_clang')
    else:
      write_to_bazelrc('build --config=cuda')
      write_to_bazelrc('test --config=cuda')


def set_host_cxx_compiler(environ_cp):
  """Set HOST_CXX_COMPILER."""
  default_cxx_host_compiler = which('g++') or ''

  host_cxx_compiler = prompt_loop_or_load_from_env(
      environ_cp,
      var_name='HOST_CXX_COMPILER',
      var_default=default_cxx_host_compiler,
      ask_for_var=('Please specify which C++ compiler should be used as the '
                   'host C++ compiler.'),
      check_success=os.path.exists,
      error_msg='Invalid C++ compiler path. %s cannot be found.',
  )

  write_action_env_to_bazelrc('HOST_CXX_COMPILER', host_cxx_compiler)


def set_host_c_compiler(environ_cp):
  """Set HOST_C_COMPILER."""
  default_c_host_compiler = which('gcc') or ''

  host_c_compiler = prompt_loop_or_load_from_env(
      environ_cp,
      var_name='HOST_C_COMPILER',
      var_default=default_c_host_compiler,
      ask_for_var=('Please specify which C compiler should be used as the host'
                   'C compiler.'),
      check_success=os.path.exists,
      error_msg='Invalid C compiler path. %s cannot be found.',
  )

  write_action_env_to_bazelrc('HOST_C_COMPILER', host_c_compiler)


def set_computecpp_toolkit_path(environ_cp):
  """Set COMPUTECPP_TOOLKIT_PATH."""

  def toolkit_exists(toolkit_path):
    """Check if a computecpp toolkit path is valid."""
    if is_linux():
      sycl_rt_lib_path = 'lib/libComputeCpp.so'
    else:
      sycl_rt_lib_path = ''

    sycl_rt_lib_path_full = os.path.join(toolkit_path,
                                         sycl_rt_lib_path)
    exists = os.path.exists(sycl_rt_lib_path_full)
    if not exists:
      print('Invalid SYCL %s library path. %s cannot be found' %
            (_TF_OPENCL_VERSION, sycl_rt_lib_path_full))
    return exists

  computecpp_toolkit_path = prompt_loop_or_load_from_env(
      environ_cp,
      var_name='COMPUTECPP_TOOLKIT_PATH',
      var_default=_DEFAULT_COMPUTECPP_TOOLKIT_PATH,
      ask_for_var=(
          'Please specify the location where ComputeCpp for SYCL %s is '
          'installed.' % _TF_OPENCL_VERSION),
      check_success=toolkit_exists,
      error_msg='Invalid SYCL compiler path. %s cannot be found.',
      suppress_default_error=True)

  write_action_env_to_bazelrc('COMPUTECPP_TOOLKIT_PATH',
                              computecpp_toolkit_path)


def set_trisycl_include_dir(environ_cp):
  """Set TRISYCL_INCLUDE_DIR."""
<<<<<<< HEAD
  ask_trisycl_include_dir = (
      'Please specify the location of the triSYCL include directory. (Use '
      '--config=sycl_trisycl when building with Bazel) '
      '[Default is %s]: ') % _DEFAULT_TRISYCL_INCLUDE_DIR
=======
  ask_trisycl_include_dir = ('Please specify the location of the triSYCL '
                             'include directory. (Use --config=sycl_trisycl '
                             'when building with Bazel) '
                             '[Default is %s]: '
                            ) % (_DEFAULT_TRISYCL_INCLUDE_DIR)
>>>>>>> 6ed75e60
  while True:
    trisycl_include_dir = get_from_env_or_user_or_default(
        environ_cp, 'TRISYCL_INCLUDE_DIR', ask_trisycl_include_dir,
        _DEFAULT_TRISYCL_INCLUDE_DIR)
    if os.path.exists(trisycl_include_dir):
      break

    print('Invalid triSYCL include directory, %s cannot be found'
          % (trisycl_include_dir))

  # Set TRISYCL_INCLUDE_DIR
  environ_cp['TRISYCL_INCLUDE_DIR'] = trisycl_include_dir
  write_action_env_to_bazelrc('TRISYCL_INCLUDE_DIR',
                              trisycl_include_dir)


def set_mpi_home(environ_cp):
  """Set MPI_HOME."""

  default_mpi_home = which('mpirun') or which('mpiexec') or ''
  default_mpi_home = os.path.dirname(os.path.dirname(default_mpi_home))

  def valid_mpi_path(mpi_home):
    exists = (os.path.exists(os.path.join(mpi_home, 'include')) and
              os.path.exists(os.path.join(mpi_home, 'lib')))
    if not exists:
      print('Invalid path to the MPI Toolkit. %s or %s cannot be found' %
            (os.path.join(mpi_home, 'include'),
             os.path.exists(os.path.join(mpi_home, 'lib'))))
    return exists

  _ = prompt_loop_or_load_from_env(
      environ_cp,
      var_name='MPI_HOME',
      var_default=default_mpi_home,
      ask_for_var='Please specify the MPI toolkit folder.',
      check_success=valid_mpi_path,
      error_msg='',
      suppress_default_error=True)


def set_other_mpi_vars(environ_cp):
  """Set other MPI related variables."""
  # Link the MPI header files
  mpi_home = environ_cp.get('MPI_HOME')
  symlink_force('%s/include/mpi.h' % mpi_home, 'third_party/mpi/mpi.h')

  # Determine if we use OpenMPI or MVAPICH, these require different header files
  # to be included here to make bazel dependency checker happy
  if os.path.exists(os.path.join(mpi_home, 'include/mpi_portable_platform.h')):
    symlink_force(
        os.path.join(mpi_home, 'include/mpi_portable_platform.h'),
        'third_party/mpi/mpi_portable_platform.h')
    # TODO(gunan): avoid editing files in configure
    sed_in_place('third_party/mpi/mpi.bzl', 'MPI_LIB_IS_OPENMPI=False',
                 'MPI_LIB_IS_OPENMPI=True')
  else:
    # MVAPICH / MPICH
    symlink_force(
        os.path.join(mpi_home, 'include/mpio.h'), 'third_party/mpi/mpio.h')
    symlink_force(
        os.path.join(mpi_home, 'include/mpicxx.h'), 'third_party/mpi/mpicxx.h')
    # TODO(gunan): avoid editing files in configure
    sed_in_place('third_party/mpi/mpi.bzl', 'MPI_LIB_IS_OPENMPI=True',
                 'MPI_LIB_IS_OPENMPI=False')

  if os.path.exists(os.path.join(mpi_home, 'lib/libmpi.so')):
    symlink_force(
        os.path.join(mpi_home, 'lib/libmpi.so'), 'third_party/mpi/libmpi.so')
  else:
    raise ValueError('Cannot find the MPI library file in %s/lib' % mpi_home)


def set_grpc_build_flags():
  write_to_bazelrc('build --define grpc_no_ares=true')


def set_windows_build_flags():
  if is_windows():
    # The non-monolithic build is not supported yet
    write_to_bazelrc('build --config monolithic')
    # Suppress warning messages
    write_to_bazelrc('build --copt=-w --host_copt=-w')
    # Output more verbose information when something goes wrong
    write_to_bazelrc('build --verbose_failures')


def config_info_line(name, help_text):
  """Helper function to print formatted help text for Bazel config options."""
  print('\t--config=%-12s\t# %s' % (name, help_text))


def main():
  # Make a copy of os.environ to be clear when functions and getting and setting
  # environment variables.
  environ_cp = dict(os.environ)

  check_bazel_version('0.5.4')

  reset_tf_configure_bazelrc()
  cleanup_makefile()
  setup_python(environ_cp)

  if is_windows():
    environ_cp['TF_NEED_S3'] = '0'
    environ_cp['TF_NEED_GCP'] = '0'
    environ_cp['TF_NEED_HDFS'] = '0'
    environ_cp['TF_NEED_JEMALLOC'] = '0'
    environ_cp['TF_NEED_OPENCL_SYCL'] = '0'
    environ_cp['TF_NEED_COMPUTECPP'] = '0'
    environ_cp['TF_NEED_OPENCL'] = '0'
    environ_cp['TF_CUDA_CLANG'] = '0'

  if is_macos():
    environ_cp['TF_NEED_JEMALLOC'] = '0'

  set_build_var(environ_cp, 'TF_NEED_JEMALLOC', 'jemalloc as malloc',
                'with_jemalloc', True)
  set_build_var(environ_cp, 'TF_NEED_GCP', 'Google Cloud Platform',
                'with_gcp_support', True, 'gcp')
  set_build_var(environ_cp, 'TF_NEED_HDFS', 'Hadoop File System',
                'with_hdfs_support', True, 'hdfs')
  set_build_var(environ_cp, 'TF_NEED_S3', 'Amazon S3 File System',
                'with_s3_support', True, 's3')
  set_build_var(environ_cp, 'TF_ENABLE_XLA', 'XLA JIT', 'with_xla_support',
                False, 'xla')
  set_build_var(environ_cp, 'TF_NEED_GDR', 'GDR', 'with_gdr_support',
                False, 'gdr')
  set_build_var(environ_cp, 'TF_NEED_VERBS', 'VERBS', 'with_verbs_support',
                False, 'verbs')

  set_action_env_var(environ_cp, 'TF_NEED_OPENCL_SYCL', 'OpenCL SYCL', False)
  if environ_cp.get('TF_NEED_OPENCL_SYCL') == '1':
    set_host_cxx_compiler(environ_cp)
    set_host_c_compiler(environ_cp)
    set_action_env_var(environ_cp, 'TF_NEED_COMPUTECPP', 'ComputeCPP', True)
    if environ_cp.get('TF_NEED_COMPUTECPP') == '1':
      set_computecpp_toolkit_path(environ_cp)
    else:
      set_trisycl_include_dir(environ_cp)

  set_action_env_var(environ_cp, 'TF_NEED_CUDA', 'CUDA', False)
  if (environ_cp.get('TF_NEED_CUDA') == '1' and
      'TF_CUDA_CONFIG_REPO' not in environ_cp):
    set_tf_cuda_version(environ_cp)
    set_tf_cudnn_version(environ_cp)
    set_tf_cuda_compute_capabilities(environ_cp)

    set_tf_cuda_clang(environ_cp)
    if environ_cp.get('TF_CUDA_CLANG') == '1':
      if not is_windows():
        # Ask if we want to download clang release while building.
        set_tf_download_clang(environ_cp)
      else:
        # We use bazel's generated crosstool on Windows and there is no
        # way to provide downloaded toolchain for that yet.
        # TODO(ibiryukov): Investigate using clang as a cuda compiler on
        # Windows.
        environ_cp['TF_DOWNLOAD_CLANG'] = '0'

      if environ_cp.get('TF_DOWNLOAD_CLANG') != '1':
        # Set up which clang we should use as the cuda / host compiler.
        set_clang_cuda_compiler_path(environ_cp)
    else:
      # Set up which gcc nvcc should use as the host compiler
      # No need to set this on Windows
      if not is_windows():
        set_gcc_host_compiler_path(environ_cp)
    set_other_cuda_vars(environ_cp)

  set_build_var(environ_cp, 'TF_NEED_MPI', 'MPI', 'with_mpi_support', False)
  if environ_cp.get('TF_NEED_MPI') == '1':
    set_mpi_home(environ_cp)
    set_other_mpi_vars(environ_cp)

  set_grpc_build_flags()
  set_cc_opt_flags(environ_cp)
  set_windows_build_flags()

  if workspace_has_any_android_rule():
    print('The WORKSPACE file has at least one of ["android_sdk_repository", '
          '"android_ndk_repository"] already set. Will not ask to help '
          'configure the WORKSPACE. Please delete the existing rules to '
          'activate the helper.\n')
  else:
    if get_var(
        environ_cp, 'TF_SET_ANDROID_WORKSPACE', 'android workspace',
        False,
        ('Would you like to interactively configure ./WORKSPACE for '
         'Android builds?'),
        'Searching for NDK and SDK installations.',
        'Not configuring the WORKSPACE for Android builds.'):
      create_android_ndk_rule(environ_cp)
      create_android_sdk_rule(environ_cp)

  print('Preconfigured Bazel build configs. You can use any of the below by '
        'adding "--config=<>" to your build command. See tools/bazel.rc for '
        'more details.')
  config_info_line('mkl', 'Build with MKL support.')
  config_info_line('monolithic', 'Config for mostly static monolithic build.')

if __name__ == '__main__':
  main()<|MERGE_RESOLUTION|>--- conflicted
+++ resolved
@@ -1125,18 +1125,13 @@
 
 def set_trisycl_include_dir(environ_cp):
   """Set TRISYCL_INCLUDE_DIR."""
-<<<<<<< HEAD
-  ask_trisycl_include_dir = (
-      'Please specify the location of the triSYCL include directory. (Use '
-      '--config=sycl_trisycl when building with Bazel) '
-      '[Default is %s]: ') % _DEFAULT_TRISYCL_INCLUDE_DIR
-=======
+
   ask_trisycl_include_dir = ('Please specify the location of the triSYCL '
                              'include directory. (Use --config=sycl_trisycl '
                              'when building with Bazel) '
                              '[Default is %s]: '
                             ) % (_DEFAULT_TRISYCL_INCLUDE_DIR)
->>>>>>> 6ed75e60
+
   while True:
     trisycl_include_dir = get_from_env_or_user_or_default(
         environ_cp, 'TRISYCL_INCLUDE_DIR', ask_trisycl_include_dir,
